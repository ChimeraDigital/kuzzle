--- conflicted
+++ resolved
@@ -44,11 +44,7 @@
     "json-stable-stringify": "1.0.1",
     "json2yaml": "^1.1.0",
     "jsonwebtoken": "^7.1.7",
-<<<<<<< HEAD
     "kuzzle-common-objects": "^2.1.1",
-=======
-    "kuzzle-common-objects": "2.1.0",
->>>>>>> ce2480ac
     "lodash": "4.16.3",
     "mkdirp": "0.5.1",
     "moment": "2.15.1",
