var
  rc = require('rc'),
<<<<<<< HEAD
  params = require('rc')('kuzzle'),
=======
  q = require('q'),
>>>>>>> 5df4839b
  should = require('should'),
  Kuzzle = require.main.require('lib/api/Kuzzle');

describe('Test kuzzle constructor', function () {

  var kuzzle;

  before(function () {
    kuzzle = new Kuzzle();
    return kuzzle.start(params, {dummy: true});
  });

  it('should construct a kuzzle object', function () {
    should(kuzzle).be.an.Object();

    should(kuzzle.hooks).be.an.Object();
    should(kuzzle.workers).be.an.Object();

    should(kuzzle.start).be.a.Function();
    should(kuzzle.enable).be.a.Function();
    should(kuzzle.cleanDb).be.a.Function();
    should(kuzzle.prepareDb).be.a.Function();
  });

  it('should construct a kuzzle object with emit and listen event', function (done) {
    kuzzle.on('event', function () {
      done();
    });

    kuzzle.emit('event', {});
  });

  describe('#cleanDb', () => {
    it('should clean database when environment variable LIKE_A_VIRGIN is set to 1', function (done) {

      var
        hasDeletedIndexes = false,
        hasCreatedIndex = false;

      process.env.LIKE_A_VIRGIN = 1;
      kuzzle.isServer = true;
      kuzzle.services.list = {
        writeEngine: {}
      };

      kuzzle.pluginsManager = {
        trigger: function(event, data) {
          should(event).be.exactly('cleanDb:done');
          should(data).be.exactly('Reset done: Kuzzle is now like a virgin, touched for the very first time !');
        }
      };

      kuzzle.services.list.writeEngine.deleteIndexes = function() {
        hasDeletedIndexes = true;
        return q();
      };

      kuzzle.services.list.writeEngine.createIndex = function() {
        hasCreatedIndex = true;
        return q();
      };

      kuzzle.cleanDb()
        .then(() => {
          should(hasDeletedIndexes).be.exactly(true);
          should(hasCreatedIndex).be.exactly(true);
          done();
        })
        .catch(error => done(error));
    });

    it('should log an error if elasticsearch fail when cleaning database', function () {

      process.env.LIKE_A_VIRGIN = 1;
      kuzzle.isServer = true;
      kuzzle.services.list = {
        writeEngine: {}
      };

      kuzzle.pluginsManager = {
        trigger: function(event, data) {
          should(event).be.exactly('cleanDb:error');
          should(data).be.exactly('Oops... something really bad happened during reset...');
        }
      };

      kuzzle.services.list.writeEngine.deleteIndexes = function() {
        return q.reject();
      };


      kuzzle.services.list.writeEngine.createIndex = function() {
        return q.reject();
      };

      should(kuzzle.cleanDb()).be.fulfilled();
    });

    it('should not clean database when environment variable LIKE_A_VIRGIN is not set to 1', function (done) {
      var
        hasDeletedIndexes = false,
        hasCreatedIndex = false;


      process.env.LIKE_A_VIRGIN = undefined;
      kuzzle.isServer = true;
      kuzzle.services.list = {
        writeEngine: {}
      };

      kuzzle.services.list.writeEngine.deleteIndexes = function() {
        hasDeletedIndexes = true;
        return q.reject();
      };

      kuzzle.services.list.writeEngine.createIndex = function() {
        hasCreatedIndex = true;
        return q.reject();
      };


      kuzzle.cleanDb()
        .then(() => {
          should(hasDeletedIndexes).be.exactly(false);
          should(hasCreatedIndex).be.exactly(false);
          done();
        })
        .catch(error => done(error));
    });
  });

  describe('#prepareDb', () => {
    it('should create indexes when a valid mappings file is set', function (done) {

      var
        hasListedIndexes = false,
        hasCreatedIndex = false,
        hasPutMapping = false;

      process.env.LIKE_A_VIRGIN = 1;
      process.env.DEFAULT_MAPPING = '/var/app/features/fixtures/functionalTestsMappings.json';
      delete process.env.FIXTURES;
      kuzzle.isServer = true;
      kuzzle.pluginsManager = {
        trigger: function(event, data) {
          should(event).be.equalOneOf('preparedb:done', 'preparedb:start', 'preparedb:error', 'log:info', 'log:error');
        }
      };

      kuzzle.services.list = {
        readEngine: {},
        writeEngine: {}
      };

      kuzzle.services.list.readEngine.listIndexes = function() {
        hasListedIndexes = true;
        return q({data: {body: {indexes: [] } } });
      };

      kuzzle.services.list.writeEngine.createIndex = function() {
        hasCreatedIndex = true;
        return q();
      };

      kuzzle.services.list.writeEngine.putMapping = function() {
        hasPutMapping = true;
        return q();
      };

      kuzzle.prepareDb()
        .then(() => {
          should(hasListedIndexes).be.exactly(true);
          should(hasCreatedIndex).be.exactly(true);
          should(hasPutMapping).be.exactly(true);
          done();
        })
        .catch(error => done(error));
    });

    it('should create indexes when a valid fixtures file is set', function (done) {

      var
        hasListedIndexes = false,
        hasCreatedIndex = false,
        hasImportedFixtures = false;

      process.env.LIKE_A_VIRGIN = 1;
      process.env.FIXTURES = '/var/app/features/fixtures/functionalTestsFixtures.json';
      delete process.env.DEFAULT_MAPPING;
      kuzzle.isServer = true;
      kuzzle.services.list = {
        readEngine: {},
        writeEngine: {}
      };

      kuzzle.services.list.readEngine.listIndexes = function() {
        hasListedIndexes = true;
        return q({data: {body: {indexes: [] } } });
      };

      kuzzle.services.list.writeEngine.createIndex = function() {
        hasCreatedIndex = true;
        return q();
      };

      kuzzle.services.list.writeEngine.import = function() {
        hasImportedFixtures = true;
        return q();
      };

      kuzzle.prepareDb()
        .then(() => {
          should(hasListedIndexes).be.exactly(true);
          should(hasCreatedIndex).be.exactly(true);
          should(hasImportedFixtures).be.exactly(true);
          done();
        })
        .catch(error => done(error));
    });

    it('should do nothing when no default mappings nor fixtures are set', function (done) {

      var
        hasListedIndexes = false;

      process.env.LIKE_A_VIRGIN = 1;
      delete process.env.FIXTURES;
      delete process.env.DEFAULT_MAPPING;
      kuzzle.isServer = true;
      kuzzle.services.list = {
        readEngine: {},
        writeEngine: {}
      };

      kuzzle.services.list.readEngine.listIndexes = function() {
        hasListedIndexes = true;
        return q({data: {body: {indexes: [] } } });
      };

      kuzzle.prepareDb()
        .then(() => {
          should(hasListedIndexes).be.exactly(true);
          done();
        })
        .catch(error => done(error));
    });

    it('should do nothing when we are in a worker', function (done) {

      process.env.LIKE_A_VIRGIN = 1;
      process.env.FIXTURES = '/var/app/features/fixtures/functionalTestsFixtures.json';
      delete process.env.DEFAULT_MAPPING;
      kuzzle.isServer = false;

      kuzzle.prepareDb()
        .then(() => {
          done();
        })
        .catch(error => done(error));
    });
  });

});<|MERGE_RESOLUTION|>--- conflicted
+++ resolved
@@ -1,10 +1,7 @@
 var
   rc = require('rc'),
-<<<<<<< HEAD
+  q = require('q'),
   params = require('rc')('kuzzle'),
-=======
-  q = require('q'),
->>>>>>> 5df4839b
   should = require('should'),
   Kuzzle = require.main.require('lib/api/Kuzzle');
 
