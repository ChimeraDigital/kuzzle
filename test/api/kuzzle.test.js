--- conflicted
+++ resolved
@@ -31,7 +31,7 @@
     });
   });
 
-  it('should construct a kzzle server object with emit and listen event', (done) => {
+  it('should construct a kuzzle server object with emit and listen event', (done) => {
     kuzzle.on('event', () => {
       done();
     });
@@ -138,7 +138,6 @@
 
             should(kuzzle.cliController.init)
               .be.calledOnce();
-
 
             sinon.assert.callOrder(
               kuzzle.internalEngine.init,
@@ -154,10 +153,10 @@
               kuzzle.notifier.init,
               kuzzle.statistics.init,
               kuzzle.hooks.init,
+              kuzzle.entryPoints.init,
               kuzzle.repositories.init,
               kuzzle.pluginsManager.trigger,
               kuzzle.cliController.init,
-              kuzzle.entryPoints.init,
               kuzzle.pluginsManager.trigger
             );
 
@@ -191,45 +190,11 @@
         mock = new KuzzleMock();
         kuzzle = new Kuzzle();
 
-        [
-          'entryPoints',
-          'funnel',
-          'hooks',
-          'indexCache',
-          'internalEngine',
-          'notifier',
-          'pluginsManager',
-          'remoteActionsController',
-          'repositories',
-          'services',
-          'statistics'
-        ].forEach(k => {
-          kuzzle[k] = mock[k];
-        });
-
-<<<<<<< HEAD
+      Kuzzle.__set__('console', {
+        error: sinon.spy()
+      });
+
         kuzzle.config.dump.enabled = true;
-=======
-      mock = new KuzzleMock();
-      kuzzle = new Kuzzle();
-
-      [
-        'entryPoints',
-        'funnel',
-        'router',
-        'hooks',
-        'indexCache',
-        'internalEngine',
-        'notifier',
-        'pluginsManager',
-        'remoteActionsController',
-        'repositories',
-        'services',
-        'statistics'
-      ].forEach(k => {
-        kuzzle[k] = mock[k];
-      });
->>>>>>> 67267357
 
         kuzzle.start();
 
@@ -257,7 +222,6 @@
         should(processRemoveAllListenersSpy.getCall(7).args[0]).be.exactly('SIGTRAP');
         should(processOnSpy.getCall(7).args[0]).be.exactly('SIGTRAP');
       });
-
     });
 
     it('does not really test anything but increases coverage', () => {
