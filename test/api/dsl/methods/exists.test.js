--- conflicted
+++ resolved
@@ -65,17 +65,12 @@
     return should(methods.exists('foo', 'index', 'bar', {})).be.rejectedWith(BadRequestError, { message: 'A filter can\'t be empty' });
   });
 
-<<<<<<< HEAD
-  it('should return a rejected promise if the filter argument is invalid', function () {
+  it('should return a rejected promise if the filter argument does not contain a "field" term', function () {
     return should(methods.exists('foo', 'index', 'bar', { foo: 'bar' })).be.rejectedWith(BadRequestError, { message: 'Filter \'exists\' must contains \'field\' attribute' });
-=======
-  it('should return a rejected promise if the filter argument does not contain a "field" term', function () {
-    return should(methods.exists('foo', 'bar', { foo: 'bar' })).be.rejectedWith(BadRequestError, { message: 'Filter \'exists\' must contains \'field\' attribute' });
->>>>>>> 25959a1d
   });
 
   it('should return a rejected promise if the "field" term does not contain a string', function () {
-    return should(methods.exists('foo', 'bar', { field: {foo: 'bar'} })).be.rejectedWith(BadRequestError);
+    return should(methods.exists('foo', 'index', 'bar', { field: {foo: 'bar'} })).be.rejectedWith(BadRequestError);
   });
 
   it('should return a rejected promise if buildCurriedFunction fails', function () {
