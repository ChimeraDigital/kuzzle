var
  should = require('should'),
  params = require('rc')('kuzzle'),
  Kuzzle = require.main.require('lib/api/Kuzzle'),
  RequestObject = require.main.require('lib/api/core/models/requestObject'),
  ResponseObject = require.main.require('lib/api/core/models/responseObject');

require('should-promised');

describe('Test: admin controller', function () {
  var
    kuzzle,
    requestObject = new RequestObject({ controller: 'admin' }, { index: '%test', collection: 'unit-test-adminController' }, 'unit-test');

  before(function (done) {
    kuzzle = new Kuzzle();
    kuzzle.start(params, {dummy: true})
      .then(function () {
        kuzzle.repositories.role.validateAndSaveRole = role => {
          return Promise.resolve({
            _index: '%kuzzle',
            _type: 'roles',
            _id: role._id,
            created: true
          });
        };

        done();
      });
  });

  it('should activate a hook on a delete collection call', function (done) {
    this.timeout(50);

    kuzzle.once('data:deleteCollection', function (obj) {
      try {
        should(obj).be.exactly(requestObject);
        done();
      }
      catch (e) {
        done(e);
      }
    });

    kuzzle.funnel.admin.deleteCollection(requestObject)
      .catch(function (error) {
        done(error);
      });
  });

  it('should activate a hook on a put mapping call', function (done) {
    this.timeout(50);

    kuzzle.once('data:putMapping', function (obj) {
      try {
        should(obj).be.exactly(requestObject);
        done();
      }
      catch (e) {
        done(e);
      }
    });

    kuzzle.funnel.admin.putMapping(requestObject)
      .catch(function (error) {
        done(error);
      });
  });

  it('should return a mapping when requested', function () {
    var r = kuzzle.funnel.admin.getMapping(requestObject);
    return should(r).be.rejected();
  });

  it('should activate a hook on a get mapping call', function (done) {
    this.timeout(50);

    kuzzle.once('data:getMapping', function (obj) {
      try {
        should(obj).be.exactly(requestObject);
        done();
      }
      catch (e) {
        done(e);
      }
    });

    kuzzle.funnel.admin.getMapping(requestObject);
  });

  it('should trigger a hook on a getStats call', function (done) {
    this.timeout(50);

    kuzzle.once('data:getStats', function (obj) {
      try {
        should(obj).be.exactly(requestObject);
        done();
      }
      catch (e) {
        done(e);
      }
    });

    kuzzle.funnel.admin.getStats(requestObject);
  });

  it('should trigger a hook on a getLastStats call', function (done) {
    this.timeout(50);

    kuzzle.once('data:getLastStats', function (obj) {
      try {
        should(obj).be.exactly(requestObject);
        done();
      }
      catch (e) {
        done(e);
      }
    });

    kuzzle.funnel.admin.getLastStats(requestObject);
  });

  it('should trigger a hook on a getAllStats call', function (done) {
    this.timeout(50);

    kuzzle.once('data:getAllStats', function (obj) {
      try {
        should(obj).be.exactly(requestObject);
        done();
      }
      catch (e) {
        done(e);
      }
    });

    kuzzle.funnel.admin.getAllStats(requestObject);
  });

  it('should trigger a hook on a truncateCollection call', function (done) {
    this.timeout(50);

    kuzzle.once('data:truncateCollection', obj => {
      try {
        should(obj).be.exactly(requestObject);
        done();
      }
      catch (e) {
        done(e);
      }
    });

    kuzzle.funnel.admin.truncateCollection(requestObject);
  });

<<<<<<< HEAD
=======
  it('should resolve to a responseObject on a putRole call', done => {
    kuzzle.funnel.admin.putRole(new RequestObject({
      body: { _id: 'test', indexes: {} }
    }))
      .then(result => {
        should(result).be.an.instanceOf(ResponseObject);
        should(result.data.body._id).be.exactly('test');
        done();
      })
      .catch(error => {
        done(error);
      });
  });

>>>>>>> 102ded97
  it('should trigger a hook on a deleteIndexes call', function (done) {
    this.timeout(50);

    kuzzle.once('data:deleteIndexes', function (obj) {
      try {
        should(obj).be.exactly(requestObject);
        done();
      }
      catch (e) {
        done(e);
      }
    });

    kuzzle.funnel.admin.deleteIndexes(requestObject);
  });

  it('should trigger a hook on a createIndex call', function (done) {
    this.timeout(50);

    kuzzle.once('data:createIndex', function (obj) {
      try {
        should(obj).be.exactly(requestObject);
        done();
      }
      catch (e) {
        done(e);
      }
    });

    kuzzle.funnel.admin.createIndex(requestObject);
  });

  it('should trigger a hook on a deleteIndex call', function (done) {
    this.timeout(50);

    kuzzle.once('data:deleteIndex', function (obj) {
      try {
        should(obj).be.exactly(requestObject);
        done();
      }
      catch (e) {
        done(e);
      }
    });

    kuzzle.funnel.admin.deleteIndex(requestObject);
  });

  describe('#removeRooms', function () {
    it('should trigger a plugin hook', function (done) {
      this.timeout(50);

      kuzzle.once('subscription:removeRooms', obj => {
        try {
          should(obj).be.exactly(requestObject);
          done();
        }
        catch (e) {
          done(e);
        }
      });

      kuzzle.funnel.admin.removeRooms(requestObject);
    });

    it('should resolve to a promise', function () {
      return should(kuzzle.funnel.admin.removeRooms(requestObject)).be.rejected();
    });
  });
});<|MERGE_RESOLUTION|>--- conflicted
+++ resolved
@@ -152,23 +152,6 @@
     kuzzle.funnel.admin.truncateCollection(requestObject);
   });
 
-<<<<<<< HEAD
-=======
-  it('should resolve to a responseObject on a putRole call', done => {
-    kuzzle.funnel.admin.putRole(new RequestObject({
-      body: { _id: 'test', indexes: {} }
-    }))
-      .then(result => {
-        should(result).be.an.instanceOf(ResponseObject);
-        should(result.data.body._id).be.exactly('test');
-        done();
-      })
-      .catch(error => {
-        done(error);
-      });
-  });
-
->>>>>>> 102ded97
   it('should trigger a hook on a deleteIndexes call', function (done) {
     this.timeout(50);
 
