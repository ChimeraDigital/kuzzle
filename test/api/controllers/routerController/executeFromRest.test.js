/*
 * This file tests the executeFromRest function, which transmit requests and responses
 * between clients and the funnel controller
 */

var
  should = require('should'),
  winston = require('winston'),
  params = require('rc')('kuzzle'),
  Kuzzle = require.main.require('lib/api/Kuzzle'),
  rewire = require('rewire'),
  RouterController = rewire('../../../../lib/api/controllers/routerController'),
  RequestObject = require.main.require('lib/api/core/models/requestObject'),
  ResponseObject = require.main.require('lib/api/core/models/responseObject');

require('should-promised');

describe('Test: routerController.executeFromRest', function () {
  var
    kuzzle,
    mockupResponse = {
      ended: false,
      statusCode: 0,
      header: {},
      response: {},
      init: function () { this.ended = false; this.statusCode = 0; this.response = {}; this.header = ''; },
      writeHead: function (status, header) { this.statusCode = status; this.header = header; },
      end: function (message) { this.ended = true; this.response = JSON.parse(message); }
    },
    executeFromRest;

  before(function (done) {
    var
      mockupFunnel = function (requestObject) {
        var forwardedObject = new ResponseObject(requestObject, {});

        if (requestObject.data.body.resolve) {
          if (requestObject.data.body.empty) {
            return Promise.resolve({});
          }
          else {
            return Promise.resolve(forwardedObject);
          }
<<<<<<< HEAD
        },
        mockupRouterListener = {
          listener: {
            add: function () { return true; }
          }
        };

      kuzzle = new Kuzzle();
      kuzzle.log = new (winston.Logger)({transports: [new (winston.transports.Console)({level: 'silent'})]});

      kuzzle.start(params, {dummy: true})
        .then(function () {
          kuzzle.funnel.execute = mockupFunnel;
          RouterController.router = mockupRouterListener;

          executeFromRest = RouterController.__get__('executeFromRest');
          done();
        });
    });

    it('should reject requests when the controller is not provided', function () {
      var params = { action: 'create', collection: 'foobar' };

      mockupResponse.init();
      executeFromRest.call(kuzzle, params, {}, mockupResponse);

      should(mockupResponse.statusCode).be.exactly(400);
      should(mockupResponse.header['Content-Type']).not.be.undefined();
      should(mockupResponse.header['Content-Type']).be.exactly('application/json');
      should(mockupResponse.response.result).be.null();
      should(mockupResponse.response.error).not.be.null();
      should(mockupResponse.response.error.message).not.be.null();
      should(mockupResponse.response.error.message).be.exactly('The "controller" argument is missing');
    });

    it('should respond with a HTTP 200 message in case of success', function (done) {
      var
        params = { action: 'create', controller: 'write' },
        data = {body: {resolve: true}, params: {collection: 'foobar'}};

      mockupResponse.init();
      executeFromRest.call(kuzzle, params, data, mockupResponse);

      setTimeout(function () {
        try {
          should(mockupResponse.statusCode).be.exactly(200);
          should(mockupResponse.header['Content-Type']).not.be.undefined();
          should(mockupResponse.header['Content-Type']).be.exactly('application/json');
          should(mockupResponse.response.error).be.null();
          should(mockupResponse.response.result).be.not.null();
          should(mockupResponse.response.result._source).match(data.body);
          should(mockupResponse.response.result.action).be.exactly('create');
          should(mockupResponse.response.result.controller).be.exactly('write');
          done();
        }
        catch (e) {
          done(e);
        }
      }, 20);
    });

    it('should not respond if the response is empty', function (done) {
      var
        params = { action: 'create', controller: 'write' },
        data = {body: {resolve: true, empty: true}, params: {collection: 'foobar'}};

      mockupResponse.init();
      executeFromRest.call(kuzzle, params, data, mockupResponse);

      setTimeout(function () {
        try {
          should(mockupResponse.ended).be.false();
          done();
        }
        catch (e) {
          done(e);
        }
      }, 20);
    });

    it('should respond with a HTTP 500 message in case of error', function (done) {
      var
        params = { action: 'create', controller: 'write' },
        data = {body: {resolve: false}, params: {collection: 'foobar'}};

      mockupResponse.init();
      executeFromRest.call(kuzzle, params, data, mockupResponse);

      setTimeout(function () {
        try {
          should(mockupResponse.statusCode).be.exactly(500);
          should(mockupResponse.header['Content-Type']).not.be.undefined();
          should(mockupResponse.header['Content-Type']).be.exactly('application/json');
          should(mockupResponse.response.error).not.be.null();
          should(mockupResponse.response.error.message).not.be.null();
          should(mockupResponse.response.error.message).be.exactly('rejected');
          should(mockupResponse.response.result).be.null();
          done();
        }
        catch (e) {
          done(e);
        }
      }, 20);
    });

    it('should use the request content instead of the metadata to complete missing information', function (done) {
      var
        params = {controller: 'write' },
        data = {body: {resolve: true}, params: {collection: 'foobar',  action: 'create'}};

      mockupResponse.init();
      executeFromRest.call(kuzzle, params, data, mockupResponse);

      setTimeout(function () {
        try {
          should(mockupResponse.statusCode).be.exactly(200);
          should(mockupResponse.header['Content-Type']).not.be.undefined();
          should(mockupResponse.header['Content-Type']).be.exactly('application/json');
          should(mockupResponse.response.error).be.null();
          should(mockupResponse.response.result).be.not.null();
          should(mockupResponse.response.result.action).be.exactly('create');
          should(mockupResponse.response.result.controller).be.exactly('write');
          done();
        }
        catch (e) {
          done(e);
=======
>>>>>>> 1e4e67fc
        }
        else {
          return Promise.reject(new Error('rejected'));
        }
      },
      mockupRouterListener = {
        listener: {
          add: function () { return true; }
        }
      };

    kuzzle = new Kuzzle();
    kuzzle.log = new (winston.Logger)({transports: [new (winston.transports.Console)({level: 'silent'})]});

    kuzzle.start(params, {dummy: true})
      .then(function () {
        kuzzle.funnel.execute = mockupFunnel;
        RouterController.router = mockupRouterListener;

        executeFromRest = RouterController.__get__('executeFromRest');
        done();
      });
  });

  it('should reject requests when the controller is not provided', function () {
    var params = { action: 'create', collection: 'foobar' };

    mockupResponse.init();
    executeFromRest.call(kuzzle, params, {headers: {'content-type': 'application/json'}}, mockupResponse);

    should(mockupResponse.statusCode).be.exactly(400);
    should(mockupResponse.header['Content-Type']).not.be.undefined();
    should(mockupResponse.header['Content-Type']).be.exactly('application/json');
    should(mockupResponse.response.result).be.null();
    should(mockupResponse.response.error).not.be.null();
    should(mockupResponse.response.error).be.exactly('The "controller" argument is missing');
  });

  it('should reject requests when the content-type is not application/json', function () {
    var
      params = { action: 'create', controller: 'write' },
      data = {_body: true, headers: {'content-type': '"application/x-www-form-urlencoded'}, body: {resolve: true}, params: {collection: 'foobar'}};

    mockupResponse.init();
    executeFromRest.call(kuzzle, params, data, mockupResponse);
    should(mockupResponse.statusCode).be.exactly(400);
    should(mockupResponse.header['Content-Type']).not.be.undefined();
    should(mockupResponse.header['Content-Type']).be.exactly('application/json');
    should(mockupResponse.response.result).be.null();
    should(mockupResponse.response.error).not.be.null();
    should(mockupResponse.response.error).startWith('Invalid request content-type');
  });

  it('should respond with a HTTP 200 message in case of success', function (done) {
    var
      params = { action: 'create', controller: 'write' },
      data = {headers: {'content-type': 'application/json'}, body: {resolve: true}, params: {collection: 'foobar'}};

    mockupResponse.init();
    executeFromRest.call(kuzzle, params, data, mockupResponse);

    setTimeout(function () {
      try {
        should(mockupResponse.statusCode).be.exactly(200);
        should(mockupResponse.header['Content-Type']).not.be.undefined();
        should(mockupResponse.header['Content-Type']).be.exactly('application/json');
        should(mockupResponse.response.error).be.null();
        should(mockupResponse.response.result).be.not.null();
        should(mockupResponse.response.result._source).match(data.body);
        should(mockupResponse.response.result.action).be.exactly('create');
        should(mockupResponse.response.result.controller).be.exactly('write');
        done();
      }
      catch (e) {
        done(e);
      }
    }, 20);
  });

  it('should not respond if the response is empty', function (done) {
    var
      params = { action: 'create', controller: 'write' },
      data = {headers: {'content-type': 'application/json'}, body: {resolve: true, empty: true}, params: {collection: 'foobar'}};

    mockupResponse.init();
    executeFromRest.call(kuzzle, params, data, mockupResponse);

    setTimeout(function () {
      try {
        should(mockupResponse.ended).be.false();
        done();
      }
      catch (e) {
        done(e);
      }
    }, 20);
  });

  it('should respond with a HTTP 400 message in case of error', function (done) {
    var
      params = { action: 'create', controller: 'write' },
      data = {headers: {'content-type': 'application/json'}, body: {resolve: false}, params: {collection: 'foobar'}};

    mockupResponse.init();
    executeFromRest.call(kuzzle, params, data, mockupResponse);

    setTimeout(function () {
      try {
        should(mockupResponse.statusCode).be.exactly(400);
        should(mockupResponse.header['Content-Type']).not.be.undefined();
        should(mockupResponse.header['Content-Type']).be.exactly('application/json');
        should(mockupResponse.response.error).not.be.null();
        should(mockupResponse.response.error).be.exactly('rejected');
        should(mockupResponse.response.result).be.null();
        done();
      }
      catch (e) {
        done(e);
      }
    }, 20);
  });

  it('should use the request content instead of the metadata to complete missing information', function (done) {
    var
      params = {controller: 'write' },
      data = {headers: {'content-type': 'application/json'}, body: {resolve: true}, params: {collection: 'foobar',  action: 'create'}};

    mockupResponse.init();
    executeFromRest.call(kuzzle, params, data, mockupResponse);

    setTimeout(function () {
      try {
        should(mockupResponse.statusCode).be.exactly(200);
        should(mockupResponse.header['Content-Type']).not.be.undefined();
        should(mockupResponse.header['Content-Type']).be.exactly('application/json');
        should(mockupResponse.response.error).be.null();
        should(mockupResponse.response.result).be.not.null();
        should(mockupResponse.response.result.action).be.exactly('create');
        should(mockupResponse.response.result.controller).be.exactly('write');
        done();
      }
      catch (e) {
        done(e);
      }
    }, 20);
  });

  it('should copy any found "id" identifier', function (done) {
    var
      params = {controller: 'write' },
      data = {headers: {'content-type': 'application/json'}, body: {resolve: true}, params: {collection: 'foobar',  action: 'create', id: 'fakeid'}};

    mockupResponse.init();
    executeFromRest.call(kuzzle, params, data, mockupResponse);

    setTimeout(function () {
      try {
        should(mockupResponse.statusCode).be.exactly(200);
        should(mockupResponse.header['Content-Type']).not.be.undefined();
        should(mockupResponse.header['Content-Type']).be.exactly('application/json');
        should(mockupResponse.response.error).be.null();
        should(mockupResponse.response.result).be.not.null();
        should(mockupResponse.response.result.action).be.exactly('create');
        should(mockupResponse.response.result.controller).be.exactly('write');
        should(mockupResponse.response.result._id).be.exactly('fakeid');
        done();
      }
      catch (e) {
        done(e);
      }
    }, 20);
  });
});<|MERGE_RESOLUTION|>--- conflicted
+++ resolved
@@ -41,135 +41,6 @@
           else {
             return Promise.resolve(forwardedObject);
           }
-<<<<<<< HEAD
-        },
-        mockupRouterListener = {
-          listener: {
-            add: function () { return true; }
-          }
-        };
-
-      kuzzle = new Kuzzle();
-      kuzzle.log = new (winston.Logger)({transports: [new (winston.transports.Console)({level: 'silent'})]});
-
-      kuzzle.start(params, {dummy: true})
-        .then(function () {
-          kuzzle.funnel.execute = mockupFunnel;
-          RouterController.router = mockupRouterListener;
-
-          executeFromRest = RouterController.__get__('executeFromRest');
-          done();
-        });
-    });
-
-    it('should reject requests when the controller is not provided', function () {
-      var params = { action: 'create', collection: 'foobar' };
-
-      mockupResponse.init();
-      executeFromRest.call(kuzzle, params, {}, mockupResponse);
-
-      should(mockupResponse.statusCode).be.exactly(400);
-      should(mockupResponse.header['Content-Type']).not.be.undefined();
-      should(mockupResponse.header['Content-Type']).be.exactly('application/json');
-      should(mockupResponse.response.result).be.null();
-      should(mockupResponse.response.error).not.be.null();
-      should(mockupResponse.response.error.message).not.be.null();
-      should(mockupResponse.response.error.message).be.exactly('The "controller" argument is missing');
-    });
-
-    it('should respond with a HTTP 200 message in case of success', function (done) {
-      var
-        params = { action: 'create', controller: 'write' },
-        data = {body: {resolve: true}, params: {collection: 'foobar'}};
-
-      mockupResponse.init();
-      executeFromRest.call(kuzzle, params, data, mockupResponse);
-
-      setTimeout(function () {
-        try {
-          should(mockupResponse.statusCode).be.exactly(200);
-          should(mockupResponse.header['Content-Type']).not.be.undefined();
-          should(mockupResponse.header['Content-Type']).be.exactly('application/json');
-          should(mockupResponse.response.error).be.null();
-          should(mockupResponse.response.result).be.not.null();
-          should(mockupResponse.response.result._source).match(data.body);
-          should(mockupResponse.response.result.action).be.exactly('create');
-          should(mockupResponse.response.result.controller).be.exactly('write');
-          done();
-        }
-        catch (e) {
-          done(e);
-        }
-      }, 20);
-    });
-
-    it('should not respond if the response is empty', function (done) {
-      var
-        params = { action: 'create', controller: 'write' },
-        data = {body: {resolve: true, empty: true}, params: {collection: 'foobar'}};
-
-      mockupResponse.init();
-      executeFromRest.call(kuzzle, params, data, mockupResponse);
-
-      setTimeout(function () {
-        try {
-          should(mockupResponse.ended).be.false();
-          done();
-        }
-        catch (e) {
-          done(e);
-        }
-      }, 20);
-    });
-
-    it('should respond with a HTTP 500 message in case of error', function (done) {
-      var
-        params = { action: 'create', controller: 'write' },
-        data = {body: {resolve: false}, params: {collection: 'foobar'}};
-
-      mockupResponse.init();
-      executeFromRest.call(kuzzle, params, data, mockupResponse);
-
-      setTimeout(function () {
-        try {
-          should(mockupResponse.statusCode).be.exactly(500);
-          should(mockupResponse.header['Content-Type']).not.be.undefined();
-          should(mockupResponse.header['Content-Type']).be.exactly('application/json');
-          should(mockupResponse.response.error).not.be.null();
-          should(mockupResponse.response.error.message).not.be.null();
-          should(mockupResponse.response.error.message).be.exactly('rejected');
-          should(mockupResponse.response.result).be.null();
-          done();
-        }
-        catch (e) {
-          done(e);
-        }
-      }, 20);
-    });
-
-    it('should use the request content instead of the metadata to complete missing information', function (done) {
-      var
-        params = {controller: 'write' },
-        data = {body: {resolve: true}, params: {collection: 'foobar',  action: 'create'}};
-
-      mockupResponse.init();
-      executeFromRest.call(kuzzle, params, data, mockupResponse);
-
-      setTimeout(function () {
-        try {
-          should(mockupResponse.statusCode).be.exactly(200);
-          should(mockupResponse.header['Content-Type']).not.be.undefined();
-          should(mockupResponse.header['Content-Type']).be.exactly('application/json');
-          should(mockupResponse.response.error).be.null();
-          should(mockupResponse.response.result).be.not.null();
-          should(mockupResponse.response.result.action).be.exactly('create');
-          should(mockupResponse.response.result.controller).be.exactly('write');
-          done();
-        }
-        catch (e) {
-          done(e);
-=======
->>>>>>> 1e4e67fc
         }
         else {
           return Promise.reject(new Error('rejected'));
@@ -205,7 +76,8 @@
     should(mockupResponse.header['Content-Type']).be.exactly('application/json');
     should(mockupResponse.response.result).be.null();
     should(mockupResponse.response.error).not.be.null();
-    should(mockupResponse.response.error).be.exactly('The "controller" argument is missing');
+    should(mockupResponse.response.error.message).not.be.null();
+    should(mockupResponse.response.error.message).be.exactly('The "controller" argument is missing');
   });
 
   it('should reject requests when the content-type is not application/json', function () {
@@ -220,7 +92,8 @@
     should(mockupResponse.header['Content-Type']).be.exactly('application/json');
     should(mockupResponse.response.result).be.null();
     should(mockupResponse.response.error).not.be.null();
-    should(mockupResponse.response.error).startWith('Invalid request content-type');
+    should(mockupResponse.response.error.message).not.be.null();
+    should(mockupResponse.response.error.message).startWith('Invalid request content-type');
   });
 
   it('should respond with a HTTP 200 message in case of success', function (done) {
@@ -268,7 +141,7 @@
     }, 20);
   });
 
-  it('should respond with a HTTP 400 message in case of error', function (done) {
+  it('should respond with a HTTP 500 message in case of error', function (done) {
     var
       params = { action: 'create', controller: 'write' },
       data = {headers: {'content-type': 'application/json'}, body: {resolve: false}, params: {collection: 'foobar'}};
@@ -278,11 +151,12 @@
 
     setTimeout(function () {
       try {
-        should(mockupResponse.statusCode).be.exactly(400);
+        should(mockupResponse.statusCode).be.exactly(500);
         should(mockupResponse.header['Content-Type']).not.be.undefined();
         should(mockupResponse.header['Content-Type']).be.exactly('application/json');
         should(mockupResponse.response.error).not.be.null();
-        should(mockupResponse.response.error).be.exactly('rejected');
+        should(mockupResponse.response.error.message).not.be.null();
+        should(mockupResponse.response.error.message).be.exactly('rejected');
         should(mockupResponse.response.result).be.null();
         done();
       }
