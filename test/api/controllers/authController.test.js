var
  should = require('should'),
  jwt = require('jsonwebtoken'),
  q = require('q'),
  params = require('rc')('kuzzle'),
  passport = require('passport'),
  util = require('util'),
  Kuzzle = require.main.require('lib/api/Kuzzle'),
  RequestObject = require.main.require('lib/api/core/models/requestObject'),
  ResponseObject = require.main.require('lib/api/core/models/responseObject'),
  BadRequestError = require.main.require('lib/api/core/errors/badRequestError'),
  NotFoundError = require.main.require('lib/api/core/errors/notFoundError'),
  Token = require.main.require('lib/api/core/models/security/token'),
  context = {},
  requestObject,
  MockupWrapper,
  MockupStrategy;

MockupStrategy = function(name, verify) {
  passport.Strategy.call(this);
  this.name = name;
  this._verify = verify;

};
util.inherits(MockupStrategy, passport.Strategy);

MockupStrategy.prototype.authenticate = function(req) {
  var
    self = this,
    username;

  if (req.body && req.body.username) {
    username = req.body.username;
  }

  function verified(err, user, info) {
    if (err) { return self.error(err); }
    if (!user) { return self.fail(info); }
    self.success(user, info);
  }

  try {
    this._verify(username, verified);
  } catch (ex) {
    return self.error(ex);
  }
};

MockupWrapper = function(MockupReturn) {
  this.authenticate = function(request, strategy){
    if (MockupReturn === 'resolve') {
      return q({_id: request.query.username});
    } else if (MockupReturn === 'oauth') {
      return q({headers: {Location: 'http://github.com'}});
    }
    else {
      return q.reject(new Error('Mockup Wrapper Error'));
    }
  };
};

describe('Test the auth controller', function () {
  var kuzzle;

  beforeEach(function (done) {
    requestObject = new RequestObject({ controller: 'auth', action: 'login', body: {strategy: 'mockup', username: 'jdoe'} }, {}, 'unit-test');
    kuzzle = new Kuzzle();
    kuzzle.start(params, {dummy: true})
      .then(function () {
        kuzzle.repositories.user.load = function(t) {
          if ( t === 'unknown_user' ) {
            return q(null);
          }
          return q({
            _id: t,
            profile: {
              _id: t,
              roles: [
                {
                  _id: 'role1',
                  indexes: {}
                }
              ]
            }
          });
        };
        done();
      });
  });

  describe('#login', function () {
    beforeEach(function () {
      passport.use(new MockupStrategy('mockup', function(username, callback) {
        var
          deferred = q.defer(),
          user = {
            _id: username
          };
        deferred.resolve(user);
        deferred.promise.nodeify(callback);
        return deferred.promise;
      }));
    });

    it('should resolve to a valid jwt token if authentication succeed', function (done) {
      this.timeout(500);

      kuzzle.funnel.controllers.auth.passport = new MockupWrapper('resolve');
      kuzzle.funnel.controllers.auth.login(requestObject, {})
        .then(function(response) {
          var decodedToken = jwt.verify(response.data.body.jwt, params.jsonWebToken.secret);
          should(decodedToken._id).be.equal('jdoe');
          done();
        })
        .catch(function (error) {
          done(error);
        });
    });

    it('should resolve to a redirect url', function(done) {
      this.timeout(50);

      kuzzle.funnel.controllers.auth.passport = new MockupWrapper('oauth');
      kuzzle.funnel.controllers.auth.login(requestObject, {})
        .then(function(response) {
          should(response.data.body.headers.Location).be.equal('http://github.com');
          done();
        })
        .catch(function (error) {
          done(error);
        });
    });

    it('should use local strategy if no one is set', function (done) {
      this.timeout(50);

      kuzzle.funnel.controllers.auth.passport = {
        authenticate: function(data, strategy) {
          should(strategy).be.exactly('local');
          done();
          return q.reject();
        }
      };

      delete requestObject.data.body.strategy;

      kuzzle.funnel.controllers.auth.login(requestObject, {});
    });

    it('should be able to set authentication expiration', function (done) {
      this.timeout(1100);

      requestObject.data.body.expiresIn = '1s';

      kuzzle.funnel.controllers.auth.passport = new MockupWrapper('resolve');
      kuzzle.funnel.controllers.auth.login(requestObject, {connection: {id: 'banana'}})
        .then(function(response) {
          var decodedToken = jwt.verify(response.data.body.jwt, params.jsonWebToken.secret);
          should(decodedToken._id).be.equal('jdoe');

          setTimeout(() => {
            try {
              jwt.verify(response.data.body.jwt, params.jsonWebToken.secret);
            }
            catch (err) {
              should(err).be.an.instanceOf(jwt.TokenExpiredError);
              done();
            }
          }, 1000);
        })
        .catch(function (error) {
          done(error);
        });
    });

    it('should register token in the token manager when a connexion id is set', function (done) {
      context = {
        connection: {
          id: 'banana'
        }
      };

      requestObject.data.body.expiresIn = '1m';

      kuzzle.tokenManager.add = function(token) {
        should(token).be.an.instanceOf(Token);
        should(token.ttl).be.exactly(60000);
        should(token.expiresAt).be.approximately(Date.now() + token.ttl, 30);
        done();
      };

      kuzzle.funnel.controllers.auth.passport = new MockupWrapper('resolve');
      kuzzle.funnel.controllers.auth.login(requestObject, context)
        .catch(function (error) {
          done(error);
        });
    });

    it('should reject if authentication failure', function (done) {
      this.timeout(50);
      kuzzle.funnel.controllers.auth.passport = new MockupWrapper('reject');
      kuzzle.funnel.controllers.auth.login(requestObject)
        .catch((error) => {
          should(error.message).be.exactly('Mockup Wrapper Error');
          done();
        });
    });
  });
  describe('#logout', function () {

    beforeEach(function () {
      var
       signedToken = jwt.sign({_id: 'admin'}, params.jsonWebToken.secret, {algorithm: params.jsonWebToken.algorithm}),
       t = new Token();

      t._id = signedToken;

      context = {
        connection: {
          id: 'papagaya'
        },
        token: t
      };

      requestObject = new RequestObject({
        controller: 'auth',
        action: 'logout',
        header: {
          authorization: 'Bearer ' + signedToken
        }
      }, {}, 'unit-test');

    });

    it('should emit a auth:afterLogout event', function (done) {
      this.timeout(50);

      kuzzle.pluginsManager.trigger = function (event, data) {
        if (event === 'auth:afterLogout' || event === 'auth:beforeLogout') {
          return q(data);
        }
      };

      kuzzle.funnel.controllers.auth.logout(requestObject, context)
        .then(response => {
          should(response).be.instanceof(ResponseObject);
          done();
        })
        .catch(err => done(err));
    });

    it('should emit an error if event emit raise an error', function () {
      this.timeout(50);

      kuzzle.pluginsManager.trigger = function (event) {
        if (event === 'auth:afterLogout' || event === 'auth:beforeLogout') {
          return q.reject();
        }
      };

<<<<<<< HEAD
      return should(kuzzle.funnel.controllers.auth.logout(requestObject, context)).be.rejectedWith(ResponseObject);
=======
      return should(kuzzle.funnel.controllers.auth.logout(requestObject, context)).be.rejected();
>>>>>>> d0c2dd55
    });

    it('should expire token', function (done) {
      this.timeout(50);

      kuzzle.repositories.token.expire = function(token) {
        should(token).be.exactly(context.token);
        return q();
      };

      kuzzle.funnel.controllers.auth.logout(requestObject, context)
        .then(response => {
          should(response).be.instanceof(ResponseObject);
          done();
        })
        .catch(err => done(err));
    });

    it('should emit an error if token cannot be expired', function () {
      this.timeout(50);

      kuzzle.repositories.token.expire = function() {
        return q.reject();
      };

<<<<<<< HEAD
      return should(kuzzle.funnel.controllers.auth.logout(requestObject, context)).be.rejectedWith(ResponseObject);
=======
      return should(kuzzle.funnel.controllers.auth.logout(requestObject, context)).be.rejected();
>>>>>>> d0c2dd55
    });

    it('should remove all room registration for current connexion', function (done) {
      this.timeout(50);

      kuzzle.hotelClerk.removeCustomerFromAllRooms = function(connection) {
        should(connection).be.exactly(context.connection);
        return q();
      };

      kuzzle.funnel.controllers.auth.logout(requestObject, context)
        .then(response => {
          should(response).be.instanceof(ResponseObject);
          done();
        })
        .catch(err => done(err));
    });

    it('should not remove room registration for connexion if there is no id', function (done) {
      var removeCustomerFromAllRooms = false;
      this.timeout(50);

      kuzzle.hotelClerk.removeCustomerFromAllRooms = function() {
        removeCustomerFromAllRooms = true;
        return q.reject();
      };

      delete context.connection.id;

      kuzzle.funnel.controllers.auth.logout(requestObject, context)
        .then(() => {
          should(removeCustomerFromAllRooms).be.exactly(false);
          done();
        })
        .catch(err => done(err));
    });
  });

  describe('#getCurrentUser', function () {
    it('should return the user given in the context', done => {
<<<<<<< HEAD
      kuzzle.funnel.controllers.auth.getCurrentUser(new RequestObject({
        body: {}
      }), {
        token: { user: { _id: 'admin' } }
      })
=======
      var
        rq = new RequestObject({body: {}}),
        token = {
          token: {user: { _id: 'admin' }}
        };

      kuzzle.funnel.controllers.auth.getCurrentUser(rq, token)
>>>>>>> d0c2dd55
        .then(response => {
          should(response.data.body._id).be.exactly('admin');
          should(response.data.body._source).not.be.empty().Object();
          should(response.data.body._source.profile).not.be.empty().Object();
          should(response.data.body._source.profile._id).be.exactly('admin');

          done();
        })
        .catch(error => done(error));
    });

    it('should return a falsey response if the current user is unknown', () => {
      var promise = kuzzle.funnel.controllers.auth.getCurrentUser(new RequestObject({
        body: {}
      }), {
        token: { user: { _id: 'unknown_user' } }
      });

      return should(promise).be.rejected();
    });
  });

  describe('#checkToken', function () {
    var
      stubToken = {
        expiresAt: 42
      };

    beforeEach(function () {
      requestObject = new RequestObject({
          action: 'checkToken',
          controller: 'auth'
        },
        {body: {token: 'foobar'}});
    });

    it('should return a rejected promise if no token is provided', function () {
<<<<<<< HEAD
      return should(kuzzle.funnel.controllers.auth.checkToken(new RequestObject({ body: {}}))).be.rejectedWith(BadRequestError);
=======
      return should(kuzzle.funnel.controllers.auth.checkToken(new RequestObject({ body: {}}))).be.rejected();
>>>>>>> d0c2dd55
    });

    it('should return a valid response if the token is valid', function (done) {
      kuzzle.repositories.token.verifyToken = arg => {
        should(arg).be.eql(requestObject.data.body.token);
        return q(stubToken);
      };

      kuzzle.funnel.controllers.auth.checkToken(requestObject)
        .then(response => {
          should(response).be.instanceof(ResponseObject);
          should(response.data.body.valid).be.true();
          should(response.data.body.state).be.undefined();
          should(response.data.body.expiresAt).be.eql(stubToken.expiresAt);
          done();
        })
        .catch(err => done(err));
    });

    it('should return a valid response if the token is not valid', function (done) {
      kuzzle.repositories.token.verifyToken = arg => {
        should(arg).be.eql(requestObject.data.body.token);
        return q.reject({status: 401, message: 'foobar'});
      };

      kuzzle.funnel.controllers.auth.checkToken(requestObject)
        .then(response => {
          should(response).be.instanceof(ResponseObject);
          should(response.data.body.valid).be.false();
          should(response.data.body.state).be.eql('foobar');
          should(response.data.body.expiresAt).be.undefined();
          done();
        })
        .catch(err => done(err));
    });

    it('should return a rejected promise if an error occurs', function () {
      kuzzle.repositories.token.verifyToken = arg => {
        should(arg).be.eql(requestObject.data.body.token);
        return q.reject({status: 500});
      };

      return should(kuzzle.funnel.controllers.auth.checkToken(requestObject)).be.rejected();
<<<<<<< HEAD
=======
    });
  });

  describe('#updateSelf', function () {
    var
      persistOptions,
      kuzzle,
      error;

    before(function (done) {
      kuzzle = new Kuzzle();
      kuzzle.start(params, {dummy: true})
        .then(function () {

          kuzzle.repositories.user.load = id => {
            if (id === 'anonymous') {
              return kuzzle.repositories.user.anonymous();
            }
            if (id === 'admin') {
              return {_id: 'admin', _source: { profile: 'admin' }};
            }

            return q(null);
          };

          kuzzle.repositories.user.persist = (user, opts) => {
            persistOptions = opts;
            return q(user);
          };

          done();
        });
    });

    beforeEach(function () {
      persistOptions = {};
      error = false;
    });

    it('should return a valid ResponseObject', done => {
      kuzzle.funnel.controllers.auth.updateSelf(new RequestObject({
        body: { foo: 'bar' }
      }), { token: { user: { _id: 'admin' }, _id: 'admin' } })
        .then(response => {
          should(response).be.an.instanceOf(ResponseObject);
          should(persistOptions.database.method).be.exactly('update');
          should(response.data.body._id).be.exactly('admin');

          done();
        })
        .catch(error => { done(error); });
    });

    it('should reject if profile is specified', () => {
      should(kuzzle.funnel.controllers.auth.updateSelf(new RequestObject({
        body: { foo: 'bar', profile: 'test' }
      }), { token: { user: { _id: 'admin' }, _id: 'admin' } }))
        .be.rejected();
    });

    it('should reject if _id is specified in the body', () => {
      should(kuzzle.funnel.controllers.auth.updateSelf(new RequestObject({
        body: { foo: 'bar', _id: 'test' }
      }), { token: { user: { _id: 'admin' }, _id: 'admin' } }))
        .be.rejected();
    });

    it('should reject a the promise if current user is anonymous', () => {
      should(kuzzle.funnel.controllers.auth.updateSelf(new RequestObject({
        body: {
          foo: 'bar'
        }
      }), {
        token: {
          user: {
            _id: -1
          },
          _id: null
        }
      }))
        .be.rejected();
>>>>>>> d0c2dd55
    });
  });
});<|MERGE_RESOLUTION|>--- conflicted
+++ resolved
@@ -258,11 +258,7 @@
         }
       };
 
-<<<<<<< HEAD
-      return should(kuzzle.funnel.controllers.auth.logout(requestObject, context)).be.rejectedWith(ResponseObject);
-=======
       return should(kuzzle.funnel.controllers.auth.logout(requestObject, context)).be.rejected();
->>>>>>> d0c2dd55
     });
 
     it('should expire token', function (done) {
@@ -288,11 +284,7 @@
         return q.reject();
       };
 
-<<<<<<< HEAD
-      return should(kuzzle.funnel.controllers.auth.logout(requestObject, context)).be.rejectedWith(ResponseObject);
-=======
       return should(kuzzle.funnel.controllers.auth.logout(requestObject, context)).be.rejected();
->>>>>>> d0c2dd55
     });
 
     it('should remove all room registration for current connexion', function (done) {
@@ -333,13 +325,6 @@
 
   describe('#getCurrentUser', function () {
     it('should return the user given in the context', done => {
-<<<<<<< HEAD
-      kuzzle.funnel.controllers.auth.getCurrentUser(new RequestObject({
-        body: {}
-      }), {
-        token: { user: { _id: 'admin' } }
-      })
-=======
       var
         rq = new RequestObject({body: {}}),
         token = {
@@ -347,7 +332,6 @@
         };
 
       kuzzle.funnel.controllers.auth.getCurrentUser(rq, token)
->>>>>>> d0c2dd55
         .then(response => {
           should(response.data.body._id).be.exactly('admin');
           should(response.data.body._source).not.be.empty().Object();
@@ -385,11 +369,7 @@
     });
 
     it('should return a rejected promise if no token is provided', function () {
-<<<<<<< HEAD
-      return should(kuzzle.funnel.controllers.auth.checkToken(new RequestObject({ body: {}}))).be.rejectedWith(BadRequestError);
-=======
       return should(kuzzle.funnel.controllers.auth.checkToken(new RequestObject({ body: {}}))).be.rejected();
->>>>>>> d0c2dd55
     });
 
     it('should return a valid response if the token is valid', function (done) {
@@ -433,8 +413,6 @@
       };
 
       return should(kuzzle.funnel.controllers.auth.checkToken(requestObject)).be.rejected();
-<<<<<<< HEAD
-=======
     });
   });
 
@@ -516,7 +494,6 @@
         }
       }))
         .be.rejected();
->>>>>>> d0c2dd55
     });
   });
 });