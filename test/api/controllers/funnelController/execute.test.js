var
  should = require('should'),
  sinon = require('sinon'),
  sandbox = sinon.sandbox.create(),
  Promise = require('bluebird'),
  RequestObject = require.main.require('kuzzle-common-objects').Models.requestObject,
  ResponseObject = require.main.require('kuzzle-common-objects').Models.responseObject,
  ServiceUnavailableError = require.main.require('kuzzle-common-objects').Errors.serviceUnavailableError,
  KuzzleServer = require.main.require('lib/api/kuzzleServer'),
  rewire = require('rewire'),
  FunnelController = rewire('../../../../lib/api/controllers/funnelController');

describe('funnelController.execute', () => {
  var
    kuzzle,
    funnel,
    processRequestCalled,
    requestObject,
    context,
    requestReplayed;

  before(() => {
    context = {
      connection: {id: 'connectionid'},
      token: null
    };

<<<<<<< HEAD
    kuzzle = new KuzzleServer();
=======
    kuzzle = new Kuzzle();
    
    return kuzzle.start(params, {dummy: true})
      .then(() => {
        kuzzle.config.request.warnRetainedRequestsLimit = -1;

        FunnelController.__set__('processRequest', (funnelKuzzle, controllers, funnelRequestObject) => {
          processRequestCalled = true;
>>>>>>> c31f3587

    FunnelController.__set__('processRequest', (funnelKuzzle, controllers, funnelRequestObject) => {
      processRequestCalled = true;

      if (funnelRequestObject.errorMe) {
        return Promise.reject(new Error('errored on purpose'));
      }

      return Promise.resolve(new ResponseObject(funnelRequestObject));
    });

    FunnelController.__set__('playCachedRequests', () => {
      requestReplayed = true;
    });
  });

  beforeEach(() => {
    processRequestCalled = false;
    requestReplayed = false;

    requestObject = new RequestObject({
      controller: 'foo',
      action: 'bar'
    });

    sandbox.stub(kuzzle.internalEngine, 'get').resolves({});
    return kuzzle.services.init({whitelist: []})
      .then(() => {
        funnel = new FunnelController(kuzzle);
        funnel.init();
      });
  });

  afterEach(() => {
    sandbox.restore();
  });

  describe('#normal state', () => {
    it('should execute the request immediately if not overloaded', done => {
      funnel.execute(requestObject, context, (err, res) => {
        try {
          should(err).be.null();
          should(res.status).be.exactly(200);
          should(res).be.instanceOf(ResponseObject);
          should(processRequestCalled).be.true();
          done();
        } catch (error) {
          done(error);
        }
      });
    });

    it('should forward any error occuring during the request execution', done => {
      requestObject.errorMe = true;

      funnel.execute(requestObject, context, (err, res) => {
        try {
          should(err).be.instanceOf(Error);
          should(res.status).be.exactly(500);
          should(res.error.message).be.exactly('errored on purpose');
          should(processRequestCalled).be.true();
          should(funnel.overloaded).be.false();
          should(requestReplayed).be.false();
          done();
        } catch (error) {
          done(error);
        }
      });
    });
  });

  describe('#server:overload hook', () => {
    it('should fire the hook the first time Kuzzle is in overloaded state', /** @this {Mocha} */ function (done) {
      this.timeout(500);

      kuzzle.once('server:overload', () => {
        done();
      });

      funnel.overloaded = true;
      funnel.execute(requestObject, context, () => {
      });
    });

    it('should fire the hook if the last one was fired more than 500ms ago', /** @this {Mocha} */ function (done) {
      this.timeout(500);

      kuzzle.once('server:overload', () => {
        done();
      });

      funnel.overloaded = true;
      funnel.lastWarningTime = Date.now() - 501;
      funnel.execute(requestObject, context, () => {});
    });

    it('should not fire the hook if one was fired less than 500ms ago', done => {
      var listener = () => {
        done(new Error('server:overload hook fired unexpectedly'));
      };

      kuzzle.once('server:overload', listener);

      funnel.overloaded = true;
      funnel.lastWarningTime = Date.now() - 200;
      funnel.execute(requestObject, context, () => {});
      setTimeout(() => {
        kuzzle.off('server:overload', listener);
        done();
      }, 200);
    });
  });

  describe('#overloaded state', () => {
    it('should enter overloaded state if the maxConcurrentRequests property is reached', done => {
      var callback = () => {
        done(new Error('Request executed. It should have been queued instead'));
      };

      funnel.concurrentRequests = kuzzle.config.request.maxConcurrentRequests;

      funnel.execute(requestObject, context, callback);

      setTimeout(() => {
        should(funnel.overloaded).be.true();
        should(requestReplayed).be.true();
        should(processRequestCalled).be.false();
        should(funnel.cachedRequests).be.eql(1);
        should(funnel.requestsCache[0]).match({requestObject, context, callback});
        done();
      }, 100);
    });

    it('should not relaunch the request replayer background task if already in overloaded state', done => {
      var callback = () => {
        done(new Error('Request executed. It should have been queued instead'));
      };

      funnel.concurrentRequests = kuzzle.config.request.maxConcurrentRequests;
      funnel.overloaded = true;

      funnel.execute(requestObject, context, callback);

      setTimeout(() => {
        should(funnel.overloaded).be.true();
        should(requestReplayed).be.false();
        should(processRequestCalled).be.false();
        should(funnel.cachedRequests).be.eql(1);
        should(funnel.requestsCache[0]).match({requestObject, context, callback});
        done();
      }, 100);
    });

    it('should discard the request if the maxRetainedRequests property is reached', /** @this {Mocha} */ function (done) {
      this.timeout(500);

      funnel.concurrentRequests = kuzzle.config.request.maxConcurrentRequests;
      funnel.cachedRequests = kuzzle.config.request.maxRetainedRequests;
      funnel.overloaded = true;

      funnel.execute(requestObject, context, (err, res) => {
        should(funnel.overloaded).be.true();
        should(requestReplayed).be.false();
        should(processRequestCalled).be.false();
        should(funnel.cachedRequests).be.eql(kuzzle.config.request.maxRetainedRequests);
        should(funnel.requestsCache).be.empty();
        should(err).be.instanceOf(ServiceUnavailableError);
        should(err.status).be.eql(503);
        should(res).be.instanceOf(ResponseObject);
        should(res.status).be.eql(503);
        done();
      });
    });
  });
});
<|MERGE_RESOLUTION|>--- conflicted
+++ resolved
@@ -25,18 +25,9 @@
       token: null
     };
 
-<<<<<<< HEAD
     kuzzle = new KuzzleServer();
-=======
-    kuzzle = new Kuzzle();
-    
-    return kuzzle.start(params, {dummy: true})
-      .then(() => {
-        kuzzle.config.request.warnRetainedRequestsLimit = -1;
-
-        FunnelController.__set__('processRequest', (funnelKuzzle, controllers, funnelRequestObject) => {
-          processRequestCalled = true;
->>>>>>> c31f3587
+
+    kuzzle.config.request.warnRetainedRequestsLimit = -1;
 
     FunnelController.__set__('processRequest', (funnelKuzzle, controllers, funnelRequestObject) => {
       processRequestCalled = true;
