var
  should = require('should'),
  winston = require('winston'),
  params = require('rc')('kuzzle'),
  Kuzzle = require.main.require('lib/api/Kuzzle'),
  RequestObject = require.main.require('lib/api/core/models/requestObject'),
  Profile = require.main.require('lib/api/core/models/security/profile'),
  Role = require.main.require('lib/api/core/models/security/role'),
  BadRequestError = require.main.require('lib/api/core/errors/badRequestError'),
  NotFoundError = require.main.require('lib/api/core/errors/notFoundError');

require('should-promised');

/*
 * Since we're sending voluntarily false requests, we expect most of these
 * calls to fail.
 */
describe('Test: subscribe controller', function () {
  var
    kuzzle,
    anonymousUser,
    context,
    requestObject = new RequestObject({}, {}, 'unit-test');

  before(function (done) {
    context = {};
    kuzzle = new Kuzzle();
    kuzzle.log = new (winston.Logger)({transports: [new (winston.transports.Console)({level: 'silent'})]});
    kuzzle.start(params, {dummy: true})
      .then(function () {
        kuzzle.repositories.role.roles.guest = new Role();
        return kuzzle.repositories.role.hydrate(kuzzle.repositories.role.roles.guest, params.userRoles.guest);
      })
      .then(function () {
        kuzzle.repositories.profile.profiles.anonymous = new Profile();
        return kuzzle.repositories.profile.hydrate(kuzzle.repositories.profile.profiles.anonymous, params.userProfiles.anonymous);
      })
      .then(function () {
        return kuzzle.repositories.user.anonymous();
      })
      .then(function (user) {
        anonymousUser = user;
        done();
      });
  });

  beforeEach(() =>  requestObject = new RequestObject({controller: 'subscribe'}, {}, 'unit-test'));

  it('should forward new subscriptions to the hotelClerk core component', function () {
    var foo = kuzzle.funnel.subscribe.on(requestObject, {
        connection: {id: 'foobar'},
        user: anonymousUser
      }
    );

    return should(foo).be.fulfilled();
  });

  it('should forward unsubscribes queries to the hotelClerk core component', function () {
    var
      newUser = 'Carmen Sandiego',
      result;

      requestObject.data.body = { roomId: 'foobar' };
      result = kuzzle.funnel.subscribe.off(requestObject, {
          connection: {id: newUser },
          user: anonymousUser
        }
      );

    return should(result).be.rejectedWith(NotFoundError, { message: 'The user with connection ' + newUser + ' doesn\'t exist' });
  });

  it('should forward subscription counts queries to the hotelClerk core component', function () {
    var
      foo = kuzzle.funnel.subscribe.count(requestObject);

    return should(foo).be.rejectedWith(BadRequestError, { message: 'The room Id is mandatory to count subscriptions' });
  });

<<<<<<< HEAD
  it('should trigger a hook on a join call', function (done) {
    this.timeout(50);

    kuzzle.once('subscription:join', function (obj) {
      try {
        should(obj).be.exactly(requestObject);
        done();
      }
      catch (e) {
        done(e);
      }
    });

    kuzzle.funnel.subscribe.join(requestObject);
  });

  it('should trigger a hook on a list call', function (done) {
    this.timeout(50);

    kuzzle.once('subscription:list', function (obj) {
      try {
        should(obj).be.exactly(requestObject);
        done();
      }
      catch (e) {
        done(e);
      }
    });

    kuzzle.funnel.subscribe.list(requestObject);
=======
  describe('#list', function () {
    it('should trigger a hook and return a promise', function (done) {
      this.timeout(50);

      kuzzle.once('subscription:list', () => done());
      should(kuzzle.funnel.subscribe.list(requestObject, {
        connection: {id: 'foobar'},
        user: anonymousUser
      })).be.a.Promise();
    });
  });

  describe('#join', function () {
    it('should trigger a hook and return a promise', function (done) {
      this.timeout(50);
      kuzzle.once('subscription:join', () => done());
      should(kuzzle.funnel.subscribe.join(requestObject, {
        connection: {id: 'foobar'},
        user: anonymousUser
      })).be.a.Promise();
    });
>>>>>>> 77d83887
  });
});<|MERGE_RESOLUTION|>--- conflicted
+++ resolved
@@ -20,7 +20,7 @@
     kuzzle,
     anonymousUser,
     context,
-    requestObject = new RequestObject({}, {}, 'unit-test');
+    requestObject = new RequestObject({index: 'test'}, {}, 'unit-test');
 
   before(function (done) {
     context = {};
@@ -44,14 +44,13 @@
       });
   });
 
-  beforeEach(() =>  requestObject = new RequestObject({controller: 'subscribe'}, {}, 'unit-test'));
+  beforeEach(() =>  requestObject = new RequestObject({index: 'test', collection: 'collection', controller: 'subscribe'}, {}, 'unit-test'));
 
-  it('should forward new subscriptions to the hotelClerk core component', function () {
+  it('should forward new subscriptions to the hotelClerk core component', function (done) {
     var foo = kuzzle.funnel.subscribe.on(requestObject, {
-        connection: {id: 'foobar'},
-        user: anonymousUser
-      }
-    );
+      connection: {id: 'foobar'},
+      user: anonymousUser
+    });
 
     return should(foo).be.fulfilled();
   });
@@ -61,12 +60,11 @@
       newUser = 'Carmen Sandiego',
       result;
 
-      requestObject.data.body = { roomId: 'foobar' };
-      result = kuzzle.funnel.subscribe.off(requestObject, {
-          connection: {id: newUser },
-          user: anonymousUser
-        }
-      );
+    requestObject.data.body = { roomId: 'foobar' };
+    result = kuzzle.funnel.subscribe.off(requestObject, {
+      connection: {id: newUser },
+      user: anonymousUser
+    });
 
     return should(result).be.rejectedWith(NotFoundError, { message: 'The user with connection ' + newUser + ' doesn\'t exist' });
   });
@@ -78,38 +76,6 @@
     return should(foo).be.rejectedWith(BadRequestError, { message: 'The room Id is mandatory to count subscriptions' });
   });
 
-<<<<<<< HEAD
-  it('should trigger a hook on a join call', function (done) {
-    this.timeout(50);
-
-    kuzzle.once('subscription:join', function (obj) {
-      try {
-        should(obj).be.exactly(requestObject);
-        done();
-      }
-      catch (e) {
-        done(e);
-      }
-    });
-
-    kuzzle.funnel.subscribe.join(requestObject);
-  });
-
-  it('should trigger a hook on a list call', function (done) {
-    this.timeout(50);
-
-    kuzzle.once('subscription:list', function (obj) {
-      try {
-        should(obj).be.exactly(requestObject);
-        done();
-      }
-      catch (e) {
-        done(e);
-      }
-    });
-
-    kuzzle.funnel.subscribe.list(requestObject);
-=======
   describe('#list', function () {
     it('should trigger a hook and return a promise', function (done) {
       this.timeout(50);
@@ -131,6 +97,5 @@
         user: anonymousUser
       })).be.a.Promise();
     });
->>>>>>> 77d83887
   });
 });