var
  should = require('should'),
  q = require('q'),
  params = require('rc')('kuzzle'),
  Kuzzle = require.main.require('lib/api/Kuzzle'),
  RequestObject = require.main.require('lib/api/core/models/requestObject'),
  ResponseObject = require.main.require('lib/api/core/models/responseObject');

describe('Test: security controller - roles', function () {
  var
    kuzzle;

  before(function (done) {
    kuzzle = new Kuzzle();
    kuzzle.start(params, {dummy: true})
      .then(function () {
        // Mock
        kuzzle.repositories.role.validateAndSaveRole = role => {
<<<<<<< HEAD
          return Promise.resolve({
            _index: kuzzle.config.internalIndex,
=======
          return q({
            _index: '%kuzzle',
>>>>>>> 5df4839b
            _type: 'roles',
            _id: role._id,
            created: true
          });
        };
        kuzzle.repositories.role.loadOneFromDatabase = id => {
<<<<<<< HEAD
          return Promise.resolve({
            _index: kuzzle.config.internalIndex,
=======
          return q({
            _index: '%kuzzle',
>>>>>>> 5df4839b
            _type: 'roles',
            _id: id,
            _source: {}
          });
        };
        kuzzle.services.list.readEngine.search = requestObject => {
          return q(new ResponseObject(requestObject, {
            hits: [{_id: 'test'}],
            total: 1
          }));
        };
        kuzzle.repositories.role.deleteFromDatabase = requestObject => {
          return q(new ResponseObject(requestObject, {_id: 'test'}));
        };

        done();
      });
  });

  it('should resolve to a responseObject on a putRole call', done => {
    kuzzle.funnel.security.putRole(new RequestObject({
        body: { _id: 'test', indexes: {} }
      }))
      .then(result => {
        should(result).be.an.instanceOf(ResponseObject);
        should(result.data.body._id).be.exactly('test');
        done();
      })
      .catch(error => {
        done(error);
      });
  });

  it('should resolve to a responseObject on a getRole call', done => {
    kuzzle.funnel.security.getRole(new RequestObject({
        body: { _id: 'test' }
      }))
      .then(result => {
        should(result).be.an.instanceOf(ResponseObject);
        should(result.data.body._id).be.exactly('test');
        done();
      })
      .catch(error => {
        done(error);
      });
  });

  it('should return response with an array of roles on searchRole call', done => {
    kuzzle.funnel.security.searchRoles(new RequestObject({
        body: { _id: 'test' }
      }))
      .then(result => {
        var jsonResponse = result.toJson();

        should(result).be.an.instanceOf(ResponseObject);
        should(jsonResponse.result.hits).be.an.Array();
        should(jsonResponse.result.hits[0]._id).be.exactly('test');

        done();
      })
      .catch(error => {
        done(error);
      });
  });

  it('should return response with on deleteRole call', done => {
    kuzzle.funnel.security.deleteRole(new RequestObject({
        body: { _id: 'test' }
      }))
      .then(result => {
        var jsonResponse = result.toJson();

        should(result).be.an.instanceOf(ResponseObject);
        should(jsonResponse.result._id).be.exactly('test');

        done();
      })
      .catch(error => {
        done(error);
      });
  });

});<|MERGE_RESOLUTION|>--- conflicted
+++ resolved
@@ -16,26 +16,16 @@
       .then(function () {
         // Mock
         kuzzle.repositories.role.validateAndSaveRole = role => {
-<<<<<<< HEAD
-          return Promise.resolve({
+          return q({
             _index: kuzzle.config.internalIndex,
-=======
-          return q({
-            _index: '%kuzzle',
->>>>>>> 5df4839b
             _type: 'roles',
             _id: role._id,
             created: true
           });
         };
         kuzzle.repositories.role.loadOneFromDatabase = id => {
-<<<<<<< HEAD
-          return Promise.resolve({
+          return q({
             _index: kuzzle.config.internalIndex,
-=======
-          return q({
-            _index: '%kuzzle',
->>>>>>> 5df4839b
             _type: 'roles',
             _id: id,
             _source: {}
