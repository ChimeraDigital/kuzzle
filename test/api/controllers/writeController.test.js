--- conflicted
+++ resolved
@@ -32,15 +32,11 @@
       });
   });
 
-<<<<<<< HEAD
   beforeEach(function () {
     indexCacheAdded = false;
   });
 
-  it('should reject an empty request', function (done) {
-=======
   it('should reject an empty request', function () {
->>>>>>> bbf0a3e7
     var requestObject = new RequestObject({});
     delete requestObject.data.body;
 
