--- conflicted
+++ resolved
@@ -152,15 +152,10 @@
           }
         });
 
-<<<<<<< HEAD
-=======
         should(kuzzleMock.pluginsManager.trigger.calledOnce).be.true();
         should(kuzzleMock.pluginsManager.trigger.calledWith('http:options', sinon.match.instanceOf(Request))).be.true();
         should(kuzzleMock.pluginsManager.trigger.firstCall.args[1].input.args.foo).eql('bar');
->>>>>>> ce2480ac
-        done();
-
-      });
+        done();
     });
 
     it('should return an error if the HTTP method is unknown', (done) => {
@@ -198,10 +193,9 @@
 
         done();
       });
-
-    });
-
-    it('should return an error if unable to parse the incoming JSON content', (done) => {
+    });
+
+    it('should return an error if unable to parse the incoming JSON content', () => {
       router.post('/foo/bar', handler);
 
       rq.url = '/foo/bar';
@@ -305,7 +299,6 @@
         done();
 
       });
-
     });
 
     it('should return an error if the route does not exist', (done) => {
