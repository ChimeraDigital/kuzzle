var
  should = require('should'),
  winston = require('winston'),
  RequestObject = require.main.require('lib/api/core/models/requestObject'),
  params = require('rc')('kuzzle'),
  Kuzzle = require.main.require('lib/api/Kuzzle'),
  ForbiddenError = require.main.require('lib/api/core/errors/forbiddenError'),
  Profile = require.main.require('lib/api/core/models/security/profile'),
  Role = require.main.require('lib/api/core/models/security/role');

require('should-promised');

describe('Test: hotelClerk.listSubscriptions', function () {
  var
    kuzzle,
    connection = {id: 'connectionid'},
    context = {
      connection: connection,
      user: null
    },
    roomName = 'roomName',
    index = '%test',collection
    collection = 'user',
    filter = {
      term: {
        firstName: 'Ada'
      }
    };

  beforeEach(function (done) {
    require.cache = {};
    kuzzle = new Kuzzle();
    kuzzle.log = new (winston.Logger)({transports: [new (winston.transports.Console)({level: 'silent'})]});
    kuzzle.removeAllListeners();

    return kuzzle.start(params, {dummy: true})
      .then(function () {
        kuzzle.repositories.role.roles.guest = new Role();
        return kuzzle.repositories.role.hydrate(kuzzle.repositories.role.roles.guest, params.userRoles.guest);
      })
      .then(function () {
        kuzzle.repositories.profile.profiles.anonymous = new Profile();
        return kuzzle.repositories.profile.hydrate(kuzzle.repositories.profile.profiles.anonymous, params.userProfiles.anonymous);
      })
      .then(function () {
        return kuzzle.repositories.user.anonymous();
      })
      .then(function (user) {
        context.user = user;
        done();
      });
  });

  it('should return an empty object if there is no room', function () {
    var requestObject = new RequestObject({
      controller: 'subscribe',
      action: 'list',
      requestId: roomName,
      body: {}
    });

    return kuzzle.hotelClerk.listSubscriptions(requestObject, context)
      .then(responseObject => {
        should(responseObject.data.body).be.empty().Object();
      });
  });

  it('should return a correct list according to subscribe on filter', function () {
    var requestObject = new RequestObject({
      controller: 'subscribe',
      action: 'on',
      requestId: roomName,
      index: index,
      collection: collection,
      body: filter
    });

    return kuzzle.hotelClerk.addSubscription(requestObject, context)
      .then(() => {
        // In fact, requestObject can be the same as subscribe. But here, we don't care
        return kuzzle.hotelClerk.listSubscriptions(requestObject, context);
      })
      .then(responseObject => {
        should(responseObject).have.property('data');
        should(responseObject.data).have.property('body');
        // user -> collection
        should(responseObject.data.body).have.property(index);
        should(responseObject.data.body[index]).have.property(collection);

<<<<<<< HEAD
        // there is no subscribe on whole collection
        should(responseObject.data.body[index][collection]).not.have.property('totalGlobals');

=======
>>>>>>> 77d83887
        // 3e0e837b447bf16b2251025ad36f39ed -> room id generated with collection and filter
        should(responseObject.data.body[index][collection]).have.property('d0d7627d6fedf3b8719a1602032f7117');
        should(responseObject.data.body[index][collection]['d0d7627d6fedf3b8719a1602032f7117']).be.equal(1);
      });
  });

<<<<<<< HEAD
  it('should return a correct list according to subscribe on whole collection', function () {
    var requestObject = new RequestObject({
      controller: 'subscribe',
      action: 'on',
      requestId: roomName,
      index: index,
      collection: collection,
      body: {}
    });
=======
  it('should return a correct list according to subscribe on filter and user right', function () {
    var
      requestObjectUser = new RequestObject({
        controller: 'subscribe',
        action: 'on',
        requestId: roomName,
        collection: collection,
        body: filter
      }),
      requestObjectFoo = new RequestObject({
        controller: 'subscribe',
        action: 'on',
        requestId: roomName,
        collection: 'foo',
        body: filter
      }),
      requestObjectList = new RequestObject({
        controller: 'subscribe',
        action: 'list',
        requestId: roomName,
        body: {}
      });
>>>>>>> 77d83887

    return kuzzle.hotelClerk.addSubscription(requestObjectUser, context)
      .then(() => {
        return kuzzle.hotelClerk.addSubscription(requestObjectFoo, context);
      })
      .then(() => {

        // Mock user can access only on user collection
        context.user.profile.roles[0].indexes['*'].collections.user = context.user.profile.roles[0].indexes['*'].collections['*'];
        delete context.user.profile.roles[0].indexes['*'].collections['*'];

        // In fact, requestObject can be the same as subscribe. But here, we don't care
        return kuzzle.hotelClerk.listSubscriptions(requestObjectList, context);
      })
      .then(responseObject => {
        should(responseObject).have.property('data');
        should(responseObject.data).have.property('body');
        // user -> collection
        should(responseObject.data.body).have.property(index);
        should(responseObject.data.body[index]).have.property(collection);

<<<<<<< HEAD
        // there is subscription on the whole collection
        should(responseObject.data.body[index][collection]).have.property('totalGlobals');
        should(responseObject.data.body[index][collection].totalGlobals).be.equal(1);
=======
        // 3e0e837b447bf16b2251025ad36f39ed -> room id generated with collection and filter
        should(responseObject.data.body.user).have.property('3e0e837b447bf16b2251025ad36f39ed');
        should(responseObject.data.body.user['3e0e837b447bf16b2251025ad36f39ed']).be.equal(1);

        // should not return the collection foo
        should(responseObject.data.body).not.have.property('foo');
>>>>>>> 77d83887
      });
  });

  it('should return a correct list according to subscribe on whole collection', function () {
    var requestObject = new RequestObject({
      controller: 'subscribe',
      action: 'on',
      requestId: roomName,
      index: index,
      collection: collection,
      body: {}
    });

    return kuzzle.hotelClerk.addSubscription(requestObject, context)
      .then(() => {
        // In fact, requestObject can be the same as subscribe. But here, we don't care
        return kuzzle.hotelClerk.listSubscriptions(requestObject, context);
      })
      .then(responseObject => {
        should(responseObject).have.property('data');
        should(responseObject.data).have.property('body');
<<<<<<< HEAD
        should(responseObject.data.body).have.property(index);
        should(responseObject.data.body[index]).have.property(collection);
        // user -> collection
        should(responseObject.data.body[index][collection]).be.an.empty().Object();
=======
        // user -> collection
        should(responseObject.data.body).have.property('user');
>>>>>>> 77d83887
      });
  });
});<|MERGE_RESOLUTION|>--- conflicted
+++ resolved
@@ -10,16 +10,17 @@
 
 require('should-promised');
 
-describe('Test: hotelClerk.listSubscriptions', function () {
+describe('Test: hotelClerk.addSubscription', function () {
   var
     kuzzle,
+    roomId,
     connection = {id: 'connectionid'},
     context = {
       connection: connection,
       user: null
     },
     roomName = 'roomName',
-    index = '%test',collection
+    index = '%test',
     collection = 'user',
     filter = {
       term: {
@@ -87,35 +88,22 @@
         should(responseObject.data.body).have.property(index);
         should(responseObject.data.body[index]).have.property(collection);
 
-<<<<<<< HEAD
         // there is no subscribe on whole collection
         should(responseObject.data.body[index][collection]).not.have.property('totalGlobals');
 
-=======
->>>>>>> 77d83887
         // 3e0e837b447bf16b2251025ad36f39ed -> room id generated with collection and filter
         should(responseObject.data.body[index][collection]).have.property('d0d7627d6fedf3b8719a1602032f7117');
         should(responseObject.data.body[index][collection]['d0d7627d6fedf3b8719a1602032f7117']).be.equal(1);
       });
   });
 
-<<<<<<< HEAD
-  it('should return a correct list according to subscribe on whole collection', function () {
-    var requestObject = new RequestObject({
-      controller: 'subscribe',
-      action: 'on',
-      requestId: roomName,
-      index: index,
-      collection: collection,
-      body: {}
-    });
-=======
-  it('should return a correct list according to subscribe on filter and user right', function () {
+   it('should return a correct list according to subscribe on filter and user right', function () {
     var
       requestObjectUser = new RequestObject({
         controller: 'subscribe',
         action: 'on',
         requestId: roomName,
+        index: index,
         collection: collection,
         body: filter
       }),
@@ -123,16 +111,17 @@
         controller: 'subscribe',
         action: 'on',
         requestId: roomName,
+        index: index,
         collection: 'foo',
         body: filter
       }),
       requestObjectList = new RequestObject({
         controller: 'subscribe',
         action: 'list',
+        index: index,
         requestId: roomName,
         body: {}
       });
->>>>>>> 77d83887
 
     return kuzzle.hotelClerk.addSubscription(requestObjectUser, context)
       .then(() => {
@@ -154,22 +143,16 @@
         should(responseObject.data.body).have.property(index);
         should(responseObject.data.body[index]).have.property(collection);
 
-<<<<<<< HEAD
-        // there is subscription on the whole collection
-        should(responseObject.data.body[index][collection]).have.property('totalGlobals');
-        should(responseObject.data.body[index][collection].totalGlobals).be.equal(1);
-=======
         // 3e0e837b447bf16b2251025ad36f39ed -> room id generated with collection and filter
-        should(responseObject.data.body.user).have.property('3e0e837b447bf16b2251025ad36f39ed');
-        should(responseObject.data.body.user['3e0e837b447bf16b2251025ad36f39ed']).be.equal(1);
+        should(responseObject.data.body[index][collection]).have.property('d0d7627d6fedf3b8719a1602032f7117');
+        should(responseObject.data.body[index][collection]['d0d7627d6fedf3b8719a1602032f7117']).be.equal(1);
 
         // should not return the collection foo
-        should(responseObject.data.body).not.have.property('foo');
->>>>>>> 77d83887
+        should(responseObject.data.body[index]).not.have.property('foo');
       });
   });
 
-  it('should return a correct list according to subscribe on whole collection', function () {
+   it('should return a correct list according to subscribe on whole collection', function () {
     var requestObject = new RequestObject({
       controller: 'subscribe',
       action: 'on',
@@ -187,15 +170,8 @@
       .then(responseObject => {
         should(responseObject).have.property('data');
         should(responseObject.data).have.property('body');
-<<<<<<< HEAD
         should(responseObject.data.body).have.property(index);
         should(responseObject.data.body[index]).have.property(collection);
-        // user -> collection
-        should(responseObject.data.body[index][collection]).be.an.empty().Object();
-=======
-        // user -> collection
-        should(responseObject.data.body).have.property('user');
->>>>>>> 77d83887
       });
   });
 });