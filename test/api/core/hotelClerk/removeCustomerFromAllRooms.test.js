--- conflicted
+++ resolved
@@ -41,12 +41,6 @@
         channels: ['barfoo']
       }
     };
-<<<<<<< HEAD
-
-    sandbox.stub(kuzzle.internalEngine, 'get').returns(Promise.resolve({}));
-    return kuzzle.services.init({whitelist: []});
-=======
->>>>>>> 4b6aa869
   });
 
   afterEach(() => {
@@ -58,13 +52,7 @@
   });
 
   it('should clean up customers, rooms object', () => {
-<<<<<<< HEAD
-    var mock = sandbox.mock(kuzzle.dsl).expects('remove').twice().returns(Promise.resolve());
-
-    sandbox.spy(kuzzle.notifier, 'notify');
-=======
-    sandbox.stub(kuzzle.dsl, 'remove').resolves();
->>>>>>> 4b6aa869
+    sandbox.stub(kuzzle.dsl, 'remove').returns(Promise.resolve());
 
     return kuzzle.hotelClerk.removeCustomerFromAllRooms(connection)
       .then(() => {
@@ -83,12 +71,7 @@
 
   it('should send a notification to other users connected on that room', () => {
     var
-<<<<<<< HEAD
-      mockDsl = sandbox.mock(kuzzle.dsl).expects('remove').once().returns(Promise.resolve()),
-      mockNotify = sandbox.mock(kuzzle.notifier).expects('notify').once();
-=======
-      mockDsl = sandbox.mock(kuzzle.dsl).expects('remove').once().resolves();
->>>>>>> 4b6aa869
+      mockDsl = sandbox.mock(kuzzle.dsl).expects('remove').once().returns(Promise.resolve());
 
     kuzzle.hotelClerk.rooms.foo.customers.push('another connection');
 
