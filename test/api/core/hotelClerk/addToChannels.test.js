var
  should = require('should'),
  RequestObject = require.main.require('kuzzle-common-objects').Models.requestObject,
  Dsl = require('../../../../lib/api/dsl'),
  HotelClerk = require('../../../../lib/api/core/hotelClerk'),
  NotificationObject = require.main.require('lib/api/core/models/notificationObject'),
  Kuzzle = require('../../../mocks/kuzzle.mock');

describe('Test: hotelClerk.addToChannels', () => {
  var
    kuzzle,
    context = {
      connection: {id: 'connectionid'},
      user: null
    },
    request = {
      controller: 'subscribe',
      action: 'on',
      requestId: 'foo',
      index: 'index',
      collection: 'bar',
      body: {},
      metadata: {}
    },
    dataGrace = {
      firstName: 'Grace',
      lastName: 'Hopper',
      age: 85,
      location: {
        lat: 32.692742,
        lon: -97.114127
      },
      city: 'NYC',
      hobby: 'computer'
    };

  beforeEach(() => {
    kuzzle = new Kuzzle();
<<<<<<< HEAD
    kuzzle.removeAllListeners();
    sandbox.stub(kuzzle.internalEngine, 'get').returns(Promise.resolve({}));
    return kuzzle.services.init({whitelist: []});
=======
    kuzzle.hotelClerk = new HotelClerk(kuzzle);
    kuzzle.dsl = new Dsl();
>>>>>>> 4b6aa869
  });

  it('should result in an empty array if the room does not exist', () => {
    var result = [];

    kuzzle.hotelClerk.addToChannels(result, 'foo', {});
    should(result).be.an.Array().and.be.empty();
  });

  it('should push the right channels depending on the response state', done => {
    var
      roomId,
      notification,
      channels = {};

    request.state = 'all';
    kuzzle.hotelClerk.addSubscription(new RequestObject(request), context)
      .then(response => {
        roomId = response.roomId;
        notification = new NotificationObject(response.roomId, new RequestObject({collection: 'foo', body: dataGrace}));
        channels.all = response.channel;
        request.state = 'done';
        return kuzzle.hotelClerk.addSubscription(new RequestObject(request), context);
      })
      .then(response => {
        channels.done = response.channel;
        request.state = 'pending';
        return kuzzle.hotelClerk.addSubscription(new RequestObject(request), context);
      })
      .then(response => {
        var eligibleChannels = [];

        channels.pending = response.channel;
        notification.state = 'done';

        kuzzle.hotelClerk.addToChannels(eligibleChannels, roomId, notification);
        should(eligibleChannels.length).be.exactly(2);
        should(eligibleChannels.sort()).match([channels.all, channels.done].sort());

        notification.state = 'pending';
        eligibleChannels = [];
        kuzzle.hotelClerk.addToChannels(eligibleChannels, roomId, notification);
        should(eligibleChannels.length).be.exactly(2);
        should(eligibleChannels.sort()).match([channels.all, channels.pending].sort());

        delete notification.state;
        eligibleChannels = [];
        kuzzle.hotelClerk.addToChannels(eligibleChannels, roomId, notification);
        should(eligibleChannels.length).be.exactly(3);
        should(eligibleChannels.sort()).match([channels.all, channels.pending, channels.done].sort());

        request.state = 'done';
        done();
      })
      .catch(error => done(error));
  });

  it('should push the right channels depending on the response scope', done => {
    var
      roomId,
      notification,
      channels = {};

    request.scope = 'all';
    kuzzle.hotelClerk.addSubscription(new RequestObject(request), context)
      .then(response => {
        roomId = response.roomId;
        notification = new NotificationObject(response.roomId, new RequestObject({collection: 'foo', body: dataGrace}));
        channels.all = response.channel;
        request.scope = 'in';
        return kuzzle.hotelClerk.addSubscription(new RequestObject(request), context);
      })
      .then(response => {
        channels.in = response.channel;
        request.scope = 'out';
        return kuzzle.hotelClerk.addSubscription(new RequestObject(request), context);
      })
      .then(response => {
        channels.out = response.channel;
        request.scope = 'none';
        return kuzzle.hotelClerk.addSubscription(new RequestObject(request), context);
      })
      .then(response => {
        var eligibleChannels = [];

        channels.none = response.channel;
        notification.scope = 'in';
        kuzzle.hotelClerk.addToChannels(eligibleChannels, roomId, notification);
        should(eligibleChannels.length).be.exactly(2);
        should(eligibleChannels.sort()).match([channels.all, channels.in].sort());

        notification.scope = 'out';
        eligibleChannels = [];
        kuzzle.hotelClerk.addToChannels(eligibleChannels, roomId, notification);
        should(eligibleChannels.length).be.exactly(2);
        should(eligibleChannels.sort()).match([channels.all, channels.out].sort());

        delete notification.scope;
        eligibleChannels = [];
        kuzzle.hotelClerk.addToChannels(eligibleChannels, roomId, notification);
        should(eligibleChannels.length).be.exactly(4);
        should(eligibleChannels.sort()).match(Object.keys(channels).map(key => channels[key]).sort());
        done();
      })
      .catch(error => done(error));
  });

  it('should push the right channels depending on the user event type', done => {
    var
      roomId,
      notification,
      channels = {};

    request.users = 'all';
    kuzzle.hotelClerk.addSubscription(new RequestObject(request), context)
      .then(response => {
        roomId = response.roomId;
        notification = new NotificationObject(response.roomId, new RequestObject({collection: 'foo', body: dataGrace}));
        notification.controller = 'subscribe';
        channels.all = response.channel;
        request.users = 'in';
        return kuzzle.hotelClerk.addSubscription(new RequestObject(request), context);
      })
      .then(response => {
        channels.in = response.channel;
        request.users = 'out';
        return kuzzle.hotelClerk.addSubscription(new RequestObject(request), context);
      })
      .then(response => {
        channels.out = response.channel;
        request.users = 'none';
        return kuzzle.hotelClerk.addSubscription(new RequestObject(request), context);
      })
      .then(response => {
        var eligibleChannels = [];

        channels.none = response.channel;

        notification.action = 'on';
        kuzzle.hotelClerk.addToChannels(eligibleChannels, roomId, notification);
        should(eligibleChannels.length).be.exactly(2);
        should(eligibleChannels.sort()).match([channels.all, channels.in].sort());

        notification.action = 'off';
        eligibleChannels = [];
        kuzzle.hotelClerk.addToChannels(eligibleChannels, roomId, notification);
        should(eligibleChannels.length).be.exactly(2);
        should(eligibleChannels.sort()).match([channels.all, channels.out].sort());

        delete notification.controller;
        delete notification.action;
        eligibleChannels = [];
        kuzzle.hotelClerk.addToChannels(eligibleChannels, roomId, notification);
        should(eligibleChannels.length).be.exactly(4);
        should(eligibleChannels.sort()).match(Object.keys(channels).map(key => channels[key]).sort());
        done();
      })
      .catch(error => done(error));
  });

});<|MERGE_RESOLUTION|>--- conflicted
+++ resolved
@@ -36,14 +36,8 @@
 
   beforeEach(() => {
     kuzzle = new Kuzzle();
-<<<<<<< HEAD
-    kuzzle.removeAllListeners();
-    sandbox.stub(kuzzle.internalEngine, 'get').returns(Promise.resolve({}));
-    return kuzzle.services.init({whitelist: []});
-=======
     kuzzle.hotelClerk = new HotelClerk(kuzzle);
     kuzzle.dsl = new Dsl();
->>>>>>> 4b6aa869
   });
 
   it('should result in an empty array if the room does not exist', () => {
