--- conflicted
+++ resolved
@@ -401,12 +401,8 @@
       validation.dsl = dsl;
       Validation.__set__('manageErrorMessage', sandbox.spy(function() {throw new Error(arguments[2]);}));
 
-<<<<<<< HEAD
-      return validation.validationPromise(requestObject, verbose)
-        .should.rejectedWith(error);
-=======
-      return should(validation.validationPromise(requestObject, verbose)).rejectedWith('error');
->>>>>>> 3e45631b
+      return should(validation.validationPromise(requestObject, verbose))
+        .be.rejectedWith(error);
     });
 
     it('should return an unvalid status when validator validation fails', () => {
@@ -443,7 +439,8 @@
       validation.dsl = dsl;
       Validation.__set__('manageErrorMessage', sandbox.spy(function() {throw new Error(arguments[2]);}));
 
-      return should(validation.validationPromise(requestObject, verbose)).rejectedWith('The document does not match validation filters.');
+      return should(validation.validationPromise(requestObject, verbose))
+        .be.rejectedWith('The document does not match validation filters.');
     });
 
     it('should intercept a strictness error and set the message accordingly', () => {
@@ -476,7 +473,7 @@
       Validation.__set__('manageErrorMessage', sandbox.spy(function() {throw new Error(arguments[2]);}));
 
       return should(validation.validationPromise(requestObject, verbose))
-        .rejectedWith('The document validation is strict; it can not add unspecified sub-fields.');
+        .be.rejectedWith('The document validation is strict; it can not add unspecified sub-fields.');
     });
 
     it('should intercept a strictness error and set the message accordingly', () => {
@@ -511,15 +508,23 @@
 
       return validation.validationPromise(requestObject, verbose)
         .then((result) => {
-          should(result).be.deepEqual({errorMessages: {}, validation: false});
-          should(recurseFieldValidationStub.callCount).be.eql(1);
-          should(recurseFieldValidationStub.args[0][0]).be.eql(documentBody);
-          should(recurseFieldValidationStub.args[0][1]).be.deepEqual({aField: 'validation'});
-          should(recurseFieldValidationStub.args[0][2]).be.true();
-          should(recurseFieldValidationStub.args[0][3]).be.eql({});
-          should(recurseFieldValidationStub.args[0][4]).be.eql(verbose);
-          should(manageErrorMessageStub.callCount).be.eql(1);
-          should(manageErrorMessageStub.args[0][2]).be.eql('The document validation is strict; it can not add unspecified sub-fields.');
+
+          try {
+            should(result).be.deepEqual({errorMessages: {}, validation: false});
+            should(recurseFieldValidationStub.callCount).be.eql(1);
+            should(recurseFieldValidationStub.args[0][0]).be.eql(documentBody);
+            should(recurseFieldValidationStub.args[0][1]).be.deepEqual({aField: 'validation'});
+            should(recurseFieldValidationStub.args[0][2]).be.true();
+            should(recurseFieldValidationStub.args[0][3]).be.eql({});
+            should(recurseFieldValidationStub.args[0][4]).be.eql(verbose);
+            should(manageErrorMessageStub.callCount).be.eql(1);
+            should(manageErrorMessageStub.args[0][2]).be.eql('The document validation is strict; it can not add unspecified sub-fields.');
+
+            return Promise.resolve();
+          }
+          catch (err) {
+            return Promise.reject(err);
+          }
         });
     });
 
@@ -551,13 +556,8 @@
       sandbox.stub(validation, 'recurseFieldValidation').throws(error);
       Validation.__set__('manageErrorMessage', sandbox.spy(function() {throw new Error(arguments[2]);}));
 
-<<<<<<< HEAD
-      return validation.validationPromise(requestObject, verbose)
-        .should.rejectedWith(error);
-=======
       return should(validation.validationPromise(requestObject, verbose))
-        .rejectedWith('not_strictness');
->>>>>>> 3e45631b
+        .be.rejectedWith(error);
     });
   });
 
@@ -640,7 +640,6 @@
 
   describe('#recurseFieldValidation', () => {
     it('should throw an error if validation is strict and a property is not allowed', () => {
-<<<<<<< HEAD
       try {
         validation.recurseFieldValidation({anotherField: 'some value'}, {aField: {some: 'specification'}}, true, [], false);
       }
@@ -648,11 +647,6 @@
         should(error).be.an.instanceOf(BadRequestError);
         should(error.message).be.exactly('strictness');
       }
-=======
-      should(() => {
-        validation.recurseFieldValidation({anotherField: 'some value'}, {aField: {some: 'specification'}}, true, [], false);
-      }).throw('strictness');
->>>>>>> 3e45631b
     });
 
     it('should throw an exception if isValidField throws an exception', () => {
