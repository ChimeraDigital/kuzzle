--- conflicted
+++ resolved
@@ -15,11 +15,7 @@
     ObjectConstructor,
     mockCacheEngine,
     mockReadEngine,
-<<<<<<< HEAD
-    mockWriteEngine,
-=======
     mockWriteLayer,
->>>>>>> 763b9593
     cachedObject,
     uncachedObject;
 
@@ -122,13 +118,8 @@
       return q(new ResponseObject(requestObject, {hits: [{_id: 'role'}]}));
     }
   };
-<<<<<<< HEAD
-  mockWriteEngine = {
-    createOrReplace: function (o) {
-=======
   mockWriteLayer = {
     execute: function (o) {
->>>>>>> 763b9593
       forwardedObject = o;
     }
   };
