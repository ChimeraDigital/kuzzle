var
  q = require('q'),
  should = require('should'),
  params = require('rc')('kuzzle'),
  kuzzle = {
    repositories: {},
    services: {
      list: {}
    },
    config: require.main.require('lib/config')(params)
  },
  InternalError = require.main.require('lib/api/core/errors/internalError'),
  NotFoundError = require.main.require('lib/api/core/errors/notFoundError'),
  ResponseObject = require.main.require('lib/api/core/models/responseObject'),
  Profile = require.main.require('lib/api/core/models/security/profile'),
  User = require.main.require('lib/api/core/models/security/user'),
  Repository = require.main.require('lib/api/core/models/repositories/repository'),
  UserRepository = require.main.require('lib/api/core/models/repositories/userRepository')(kuzzle),
  userRepository,
  userInvalidProfile;

before(function (done) {
  var
    encryptedPassword = '5c4ec74fd64bb57c05b4948f3a7e9c7d450f069a',
    mockCacheEngine,
    mockReadEngine,
    mockWriteLayer,
    mockProfileRepository,
    userInCache,
    userInDB,
    forwardedResult;

  mockCacheEngine = {
    get: function (key) {
      if (key === userRepository.index + '/' + userRepository.collection + '/userInCache') {
        return q(JSON.stringify(userInCache));
      }
      return q(null);
    },
    volatileSet: function (key, value, ttl) { forwardedResult = {key: key, value: JSON.parse(value), ttl: ttl }; return q('OK'); },
    expire: function (key, ttl) { forwardedResult = {key: key, ttl: ttl}; return q('OK'); }
  };

  mockReadEngine = {
    get: function (requestObject) {
      if (requestObject.data._id === 'userInDB') {
        return q(new ResponseObject(requestObject, userInDB));
      }

      return q(new NotFoundError('User not found in db'));
    }
  };

  mockWriteLayer = {
    execute: () => q({})
  };

  mockProfileRepository = {
    loadProfile: function (profileKey) {
      var profile = new Profile();
      if (profileKey === 'notfound') {
        return q(null);
      }
      profile._id = profileKey;
      return q(profile);
    }
  };
  userInCache = {
    _id: 'userInCache',
    name: 'Johnny Cash',
    profile: 'userincacheprofile',
    password: encryptedPassword
  };
  userInDB = {
    _id: 'userInDB',
    name: 'Debbie Jones',
    profile: 'userindbprofile'
  };
  userInvalidProfile = {
    _id: 'userInvalidProfile',
    profile: 'notfound'
  };

  userRepository = new UserRepository();
  userRepository.cacheEngine = mockCacheEngine;
  userRepository.readEngine = mockReadEngine;
  userRepository.writeLayer = mockWriteLayer;

  kuzzle.repositories = {};
  kuzzle.repositories.profile = mockProfileRepository;

  done();
});

describe('Test: repositories/userRepository', function () {
  describe('#constructor', () => {
    it('should take into account the options given', () => {
      var repository = new UserRepository({ ttl: 1000 });

      should(repository.ttl).be.exactly(1000);
    });
  });

  describe('#anonymous', function () {
<<<<<<< HEAD
    it('should return a valid anonymous user', function (done) {
      userRepository.anonymous()
        .then(function (user) {
          assertIsAnonymous(user);
          done();
        })
        .catch(function (error) {
          done(error);
        });
=======
    it('should return a valid anonymous user', function () {
      return userRepository.anonymous()
        .then(user => assertIsAnonymous(user));
>>>>>>> d0c2dd55
    });
  });

  describe('#hydrate', function () {
    it('should return the given user if the given data is not a valid object', function (done) {
      var
        u = new User();

      q.all([
        userRepository.hydrate(u, null),
        userRepository.hydrate(u),
        userRepository.hydrate(u, 'a scalar')
      ])
        .then(function (results) {
          results.forEach(user => should(user).be.exactly(u));
          done();
        });
    });

    it('should return the anonymous user if no _id is set', () => {
      var user = new User();
      user.profile = new Profile();
      user.profile._id = 'a profile';

      return userRepository.hydrate(user, {})
        .then(result => assertIsAnonymous(result));
    });

    it('should reject the promise if an error is thrown by the prototype hydrate call', () => {
      var
        protoHydrate = Repository.prototype.hydrate,
        user = new User();

      Repository.prototype.hydrate = () => q.reject(new InternalError('Error'));

      return should(userRepository.hydrate(user, {})
        .catch(err => {
          Repository.prototype.hydrate = protoHydrate;

          return q.reject(err);
        })).be.rejectedWith(InternalError);
    });

    it('should reject the promise if the profile cannot be found', () => {
      var user = new User();

      return should(userRepository.hydrate(user, userInvalidProfile))
        .be.rejectedWith(InternalError);
    });
  });

  describe('#load', function () {
    it('should return the anonymous user when the anonymous or -1 id is given', done => {
      q.all([
        userRepository.load(-1),
        userRepository.load('anonymous')
      ])
        .then(users => {
          users.every(user => { assertIsAnonymous(user); });

          done();
        })
        .catch(error => { done(error); });
    });

<<<<<<< HEAD
  });

  /*describe('#loadFromToken', function () {
    it('should reject the promise if the jwt is invalid', function () {
      return should(userRepository.loadFromToken('invalidToken')).be.rejectedWith(UnauthorizedError, {details: {subCode: UnauthorizedError.prototype.subCodes.JsonWebTokenError, description: 'jwt malformed'}});
    });

    it('should load the anonymous user if the uuid is not known', function (done) {
      var
        token;

      token = jwt.sign({_id: -99999}, params.jsonWebToken.secret, {algorithm: params.jsonWebToken.algorithm});

      userRepository.loadFromToken(token)
        .then(function (user) {
          assertIsAnonymous(user);
          done();
        })
        .catch(function (error) {
          done(error);
        });
    });

    it('shoud reject the promise if the jwt is expired', function (done) {
      var token = jwt.sign({_id: -1}, params.jsonWebToken.secret, {algorithm: params.jsonWebToken.algorithm, expiresIn: 1});

      setTimeout(function () {
        should(userRepository.loadFromToken(token)).be.rejectedWith(UnauthorizedError, {details: {subCode: UnauthorizedError.prototype.subCodes.TokenExpired}});
        done();
      }, 1001);
    });

    it('should reject the promise if an error occurred while fetching the user from the cache', () => {
      var token = jwt.sign({_id: 'auser'}, params.jsonWebToken.secret, {algorithm: params.jsonWebToken.algorithm});

      userRepository.loadFromCache = () => {
        return q.reject(new InternalError('Error'));
      };

      return should(userRepository.loadFromToken(token)
        .catch(err => {
          delete userRepository.loadFromCache;

          return q.reject(err);
        })).be.rejectedWith(InternalError);
    });

    it('should reject the promise if an error occurred while fetching the user from the database', () => {
      var token = jwt.sign({_id: 'auser'}, params.jsonWebToken.secret, {algorithm: params.jsonWebToken.algorithm});

      userRepository.loadOneFromDatabase = () => {
        return q.reject(new InternalError('Error'));
      };
      return should(userRepository.loadFromToken(token)
        .catch(err => {
          delete userRepository.loadOneFromDatabase;

          return q.reject(err);
        })).be.rejectedWith(InternalError);
    });

    it('should reject the promise if an untrapped error is raised', () => {
      var token = jwt.sign({_id: 'admin'}, params.jsonWebToken.secret, {algorithm: params.jsonWebToken.algorithm});

      userRepository.admin = () => {
        throw new InternalError('Uncaught error');
      };
      should(userRepository.loadFromToken(token)
        .catch(err => {
          delete userRepository.admin;

          return q.reject(err);
        })).be.rejectedWith(InternalError, {details: {message: 'Uncaught error'}});
    });

    it('should load the admin user if the user id is "admin"', function (done) {
      var token = jwt.sign({_id: 'admin'}, params.jsonWebToken.secret, {algorithm: params.jsonWebToken.algorithm});

      userRepository.loadFromToken(token)
        .then(function (user) {
          should(user).be.an.instanceOf(User);
          should(user._id).be.exactly('admin');
          should(user.name).be.exactly('Administrator');
          should(user.profile).be.an.instanceOf(Profile);
          should(user.profile._id).be.exactly('admin');

          done();
        })
        .catch(function (error) {
          done(error);
        });
    });

    it('should load the user from cache', function (done) {
      var token = jwt.sign({_id: 'userInCache'}, params.jsonWebToken.secret, {algorithm: params.jsonWebToken.algorithm});

      userRepository.loadFromToken(token)
        .then(function (user) {
          should(user._id).be.exactly('userInCache');
          should(user.name).be.exactly('Johnny Cash');
          should(user.profile).be.an.instanceOf(Profile);
          should(user.profile._id).be.exactly('userincacheprofile');

          done();
        })
        .catch(function (error) {
          done(error);
        });
    });

    it('should load the user from db', function (done) {
      var token = jwt.sign({_id: 'userInDB'}, params.jsonWebToken.secret, {algorithm: params.jsonWebToken.algorithm});

      userRepository.loadFromToken(token)
        .then(function (user) {
          should(user._id).be.exactly('userInDB');
          should(user.name).be.exactly('Debbie Jones');
          should(user.profile).be.an.instanceOf(Profile);
          should(user.profile._id).be.exactly('userindbprofile');

          done();
        })
        .catch(function (error) {
          done(error);
        });
    });
  });

  describe('#generateToken', function () {
    it('should reject the promise if the username is null', function () {
      return should(userRepository.generateToken(null)).be.rejectedWith(InternalError);
    });

    it('should reject the promise if an error occurred while generating the token', () => {

      kuzzle.config.jsonWebToken.algorithm = 'fake JWT ALgorithm';

      return should(userRepository.generateToken('userInCache')
        .catch(err => {
          kuzzle.config.jsonWebToken.algorithm = params.jsonWebToken.algorithm;

          return q.reject(err);
        })).be.rejectedWith(InternalError);
    });

    it('should resolve to the good jwt token for a given username', function (done) {
      var
        checkToken;

      checkToken = jwt.sign({_id: 'userInCache'}, params.jsonWebToken.secret, {algorithm: params.jsonWebToken.algorithm, expiresIn: params.jsonWebToken.expiresIn});

      userRepository.generateToken('userInCache')
        .then(function (token) {
          should(token).be.exactly(checkToken);

          done();
        })
        .catch(function (error) {
          done(error);
        });
    });

=======
>>>>>>> d0c2dd55
  });
  
  describe('#load', function () {
    it('should resolve to user if good credentials are given', () => {
      return userRepository.load('userInCache')
        .then(user => {
          should(user._id).be.exactly('userInCache');
          should(user.name).be.exactly('Johnny Cash');
          should(user.profile).be.an.instanceOf(Profile);
          should(user.profile._id).be.exactly('userincacheprofile');
        });
    });

    it('should resolve to "null" if username is not found', () => {
      return userRepository.load('unknownUser')
        .then(user => should(user).be.null());
    });

    it('should reject the promise if an error occurred while fetching the user', () => {
      userRepository.load = () => q.reject(new InternalError('Error'));

      return should(userRepository.load('userInCache')
        .catch(err => {
          delete userRepository.load;

          return q.reject(err);
        })).be.rejectedWith(InternalError);
    });
  });

  describe('#serializeToCache', function () {
    it('should return a valid plain object', () => {
      return userRepository.anonymous()
        .then(user => {
          var result = userRepository.serializeToCache(user);

          should(result).not.be.an.instanceOf(User);
          should(result).be.an.Object();
          should(result._id).be.exactly(-1);
          should(result.profile).be.a.String();
          should(result.profile).be.exactly('anonymous');
        });
    });
  });

  describe('#persist', () => {
    it('should compute a user id if not set', () => {
      var user = new User();
      user.name = 'John Doe';
      user.profile = new Profile();
      user.profile._id = 'a profile';

      userRepository.persist(user);

      should(user._id).not.be.empty();
      should(user._id).match(/^[0-9a-f]{8}-[0-9a-f]{4}-4[0-9a-f]{3}-[89ab][0-9a-f]{3}-[0-9a-f]{12}$/);
    });
  });

  describe('#defaultProfile', () => {
    it('should add the default profile when the user do not have any profile set', () => {
      var
        userRepository = new UserRepository(),
        user = new User();

      user.name = 'No Profile';
      user._id = 'NoProfile';

      return userRepository.hydrate(user, {})
        .then(result => should(result.profile._id).be.eql('default'));
    });
  });
});

function assertIsAnonymous (user) {
  should(user._id).be.exactly(-1);
  should(user.name).be.exactly('Anonymous');
  should(user.profile).be.an.instanceOf(Profile);
  should(user.profile._id).be.exactly('anonymous');
}<|MERGE_RESOLUTION|>--- conflicted
+++ resolved
@@ -102,21 +102,9 @@
   });
 
   describe('#anonymous', function () {
-<<<<<<< HEAD
-    it('should return a valid anonymous user', function (done) {
-      userRepository.anonymous()
-        .then(function (user) {
-          assertIsAnonymous(user);
-          done();
-        })
-        .catch(function (error) {
-          done(error);
-        });
-=======
     it('should return a valid anonymous user', function () {
       return userRepository.anonymous()
         .then(user => assertIsAnonymous(user));
->>>>>>> d0c2dd55
     });
   });
 
@@ -182,171 +170,6 @@
         .catch(error => { done(error); });
     });
 
-<<<<<<< HEAD
-  });
-
-  /*describe('#loadFromToken', function () {
-    it('should reject the promise if the jwt is invalid', function () {
-      return should(userRepository.loadFromToken('invalidToken')).be.rejectedWith(UnauthorizedError, {details: {subCode: UnauthorizedError.prototype.subCodes.JsonWebTokenError, description: 'jwt malformed'}});
-    });
-
-    it('should load the anonymous user if the uuid is not known', function (done) {
-      var
-        token;
-
-      token = jwt.sign({_id: -99999}, params.jsonWebToken.secret, {algorithm: params.jsonWebToken.algorithm});
-
-      userRepository.loadFromToken(token)
-        .then(function (user) {
-          assertIsAnonymous(user);
-          done();
-        })
-        .catch(function (error) {
-          done(error);
-        });
-    });
-
-    it('shoud reject the promise if the jwt is expired', function (done) {
-      var token = jwt.sign({_id: -1}, params.jsonWebToken.secret, {algorithm: params.jsonWebToken.algorithm, expiresIn: 1});
-
-      setTimeout(function () {
-        should(userRepository.loadFromToken(token)).be.rejectedWith(UnauthorizedError, {details: {subCode: UnauthorizedError.prototype.subCodes.TokenExpired}});
-        done();
-      }, 1001);
-    });
-
-    it('should reject the promise if an error occurred while fetching the user from the cache', () => {
-      var token = jwt.sign({_id: 'auser'}, params.jsonWebToken.secret, {algorithm: params.jsonWebToken.algorithm});
-
-      userRepository.loadFromCache = () => {
-        return q.reject(new InternalError('Error'));
-      };
-
-      return should(userRepository.loadFromToken(token)
-        .catch(err => {
-          delete userRepository.loadFromCache;
-
-          return q.reject(err);
-        })).be.rejectedWith(InternalError);
-    });
-
-    it('should reject the promise if an error occurred while fetching the user from the database', () => {
-      var token = jwt.sign({_id: 'auser'}, params.jsonWebToken.secret, {algorithm: params.jsonWebToken.algorithm});
-
-      userRepository.loadOneFromDatabase = () => {
-        return q.reject(new InternalError('Error'));
-      };
-      return should(userRepository.loadFromToken(token)
-        .catch(err => {
-          delete userRepository.loadOneFromDatabase;
-
-          return q.reject(err);
-        })).be.rejectedWith(InternalError);
-    });
-
-    it('should reject the promise if an untrapped error is raised', () => {
-      var token = jwt.sign({_id: 'admin'}, params.jsonWebToken.secret, {algorithm: params.jsonWebToken.algorithm});
-
-      userRepository.admin = () => {
-        throw new InternalError('Uncaught error');
-      };
-      should(userRepository.loadFromToken(token)
-        .catch(err => {
-          delete userRepository.admin;
-
-          return q.reject(err);
-        })).be.rejectedWith(InternalError, {details: {message: 'Uncaught error'}});
-    });
-
-    it('should load the admin user if the user id is "admin"', function (done) {
-      var token = jwt.sign({_id: 'admin'}, params.jsonWebToken.secret, {algorithm: params.jsonWebToken.algorithm});
-
-      userRepository.loadFromToken(token)
-        .then(function (user) {
-          should(user).be.an.instanceOf(User);
-          should(user._id).be.exactly('admin');
-          should(user.name).be.exactly('Administrator');
-          should(user.profile).be.an.instanceOf(Profile);
-          should(user.profile._id).be.exactly('admin');
-
-          done();
-        })
-        .catch(function (error) {
-          done(error);
-        });
-    });
-
-    it('should load the user from cache', function (done) {
-      var token = jwt.sign({_id: 'userInCache'}, params.jsonWebToken.secret, {algorithm: params.jsonWebToken.algorithm});
-
-      userRepository.loadFromToken(token)
-        .then(function (user) {
-          should(user._id).be.exactly('userInCache');
-          should(user.name).be.exactly('Johnny Cash');
-          should(user.profile).be.an.instanceOf(Profile);
-          should(user.profile._id).be.exactly('userincacheprofile');
-
-          done();
-        })
-        .catch(function (error) {
-          done(error);
-        });
-    });
-
-    it('should load the user from db', function (done) {
-      var token = jwt.sign({_id: 'userInDB'}, params.jsonWebToken.secret, {algorithm: params.jsonWebToken.algorithm});
-
-      userRepository.loadFromToken(token)
-        .then(function (user) {
-          should(user._id).be.exactly('userInDB');
-          should(user.name).be.exactly('Debbie Jones');
-          should(user.profile).be.an.instanceOf(Profile);
-          should(user.profile._id).be.exactly('userindbprofile');
-
-          done();
-        })
-        .catch(function (error) {
-          done(error);
-        });
-    });
-  });
-
-  describe('#generateToken', function () {
-    it('should reject the promise if the username is null', function () {
-      return should(userRepository.generateToken(null)).be.rejectedWith(InternalError);
-    });
-
-    it('should reject the promise if an error occurred while generating the token', () => {
-
-      kuzzle.config.jsonWebToken.algorithm = 'fake JWT ALgorithm';
-
-      return should(userRepository.generateToken('userInCache')
-        .catch(err => {
-          kuzzle.config.jsonWebToken.algorithm = params.jsonWebToken.algorithm;
-
-          return q.reject(err);
-        })).be.rejectedWith(InternalError);
-    });
-
-    it('should resolve to the good jwt token for a given username', function (done) {
-      var
-        checkToken;
-
-      checkToken = jwt.sign({_id: 'userInCache'}, params.jsonWebToken.secret, {algorithm: params.jsonWebToken.algorithm, expiresIn: params.jsonWebToken.expiresIn});
-
-      userRepository.generateToken('userInCache')
-        .then(function (token) {
-          should(token).be.exactly(checkToken);
-
-          done();
-        })
-        .catch(function (error) {
-          done(error);
-        });
-    });
-
-=======
->>>>>>> d0c2dd55
   });
   
   describe('#load', function () {
