var apiSteps = function () {
  this.When(/^I log in as (.*?):(.*?) expiring in (.*?)$/, function (login, password, expiration, callback) {
    this.api.login('local', {username: this.idPrefix + login, password: password, expiresIn: expiration})
      .then(body => {
        if (body.error) {
          callback(new Error(body.error.message));
          return false;
        }

        if (!body.result) {
          callback(new Error('No result provided'));
          return false;
        }

        if (!body.result.jwt) {
          callback(new Error('No token received'));
          return false;
        }

        if (this.currentUser === null || this.currentUser === undefined) {
          this.currentUser = {};
        }

        this.currentToken = { jwt: body.result.jwt };
        this.currentUser.token = body.result.jwt;

        callback();
      })
<<<<<<< HEAD
      .catch((error) => {
        callback(error);
=======
      .catch(function (error) {
        callback(error.message);
>>>>>>> b5d255cb
      });
  });

  this.Then(/^I log ?out$/, function (callback) {
    if (!this.currentUser || !this.currentUser.token) {
      callback(new Error('Cannot retrieve jwt token'));
      return false;
    }

    this.api.logout(this.currentUser.token)
      .then(body => {
        delete this.currentUser;
        if (body.error) {
          return callback(new Error(body.error.message));
        }
        callback();
      })
      .catch(error => {
        delete this.currentUser;
        callback(error);
      });
  });

  this.Then(/^I check the JWT Token$/, function (callback) {
    if (!this.currentToken || !this.currentToken.jwt) {
      return callback(new Error('Cannot retrieve the JWT token'));
    }

    this.api.checkToken(this.currentToken.jwt)
      .then(body => {
        if (body.error) {
          return callback(new Error(body.error.message));
        }

        this.currentToken.tokenValidity = body.result;
        callback();
      })
      .catch(err => callback(err));
  });

  this.Then(/^The token is (.*?)$/, function (state, callback) {
    if (!this.currentToken || !this.currentToken.tokenValidity) {
      return callback(new Error('Cannot check the JWT token validity'));
    }

    if (this.currentToken.tokenValidity.valid === (state === 'valid')) {
      return callback();
    }

    callback(new Error('Expected token to be ' + state + ', got: ' + JSON.stringify(this.currentToken.tokenValidity)));
  });
  
  this.Then(/^I update current user with data \{(.*?)}$/, function (dataBody, callback) {
    this.api.updateSelf(JSON.parse('{' + dataBody + '}'))
      .then(body => {
        if (body.error) {
          return callback(new Error(body.error.message));
        }
        callback();
      })
      .catch(err => callback(err));
  });
};

module.exports = apiSteps;<|MERGE_RESOLUTION|>--- conflicted
+++ resolved
@@ -26,13 +26,8 @@
 
         callback();
       })
-<<<<<<< HEAD
-      .catch((error) => {
-        callback(error);
-=======
       .catch(function (error) {
         callback(error.message);
->>>>>>> b5d255cb
       });
   });
 
