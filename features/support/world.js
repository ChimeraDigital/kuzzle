module.exports = function () {
  this.World = function World () {
    this.api = null;

    // Fake values for test
    this.fakeIndex = 'index-test';
    this.fakeAltIndex = 'index-test-alt';
    this.fakeCollection = 'kuzzle-collection-test';

    this.documentGrace = {
      firstName: 'Grace',
      lastName: 'Hopper',
      age: 85,
      location: {
        lat: 32.692742,
        lon: -97.114127
      },
      city: 'NYC',
      hobby: 'computer'
    };
    this.documentAda = {
      firstName: 'Ada',
      lastName: 'Lovelace',
      age: 36,
      location: {
        lat: 51.519291,
        lon: -0.149817
      },
      city: 'London',
      hobby: 'computer'
    };
    this.bulk = [
      { index:  {_id: 1 } },
      { title: 'foo' },
      { index:  {_id: 2 } },
      { title: 'bar' },
      { update: {_id: 1 } },
      { doc: { title: 'foobar' } },
      { delete: {_id: 2 } }
    ];
    this.globalBulk = [
      { index:  {_id: 1, _type: this.fakeCollection, _index: this.fakeIndex } },
      { title: 'foo' },
      { index:  {_id: 2, _type: this.fakeCollection, _index: this.fakeIndex } },
      { title: 'bar' },
      { update: {_id: 1, _type: this.fakeCollection, _index: this.fakeIndex } },
      { doc: { title: 'foobar' } },
      { delete: {_id: 2, _type: this.fakeCollection, _index: this.fakeIndex } }
    ];

    this.schema = {
      properties: {
        firstName: {type: 'string', store: true, index: 'not_analyzed'}
      }
    };

    this.metadata = {
      iwant: 'to break free',
      we: ['will', 'rock', 'you']
    };

    this.roles = {
      role1: {
        indexes: {
          'fakeIndex1': {
            collections: {
              'fakeCollection1': {
                controllers: {
                  'fakeController1': {
                    actions: {
                      'fakeAction1': true
                    }
                  }
                }
              }
            }
          }
        }
      },
      role2: {
        indexes: {
          'fakeIndex2': {
            collections: {
              'fakeCollection2': {
                controllers: {
                  'fakeController2': {
                    actions: {
                      'fakeAction2': true
                    }
                  }
                }
              }
            }
          }
        }
      }
    };

    this.profiles = {
      profile1: {
        roles: ['role1']
      },
      profile2: {
        roles: ['role1', 'role2']
      },
      profile3: {
        roles: ['role2']
      },
      invalidProfile: {
        roles: ['unexisting-role']
      },
      emptyProfile: {
        roles: []
      }
<<<<<<< HEAD
    }
=======
    };
>>>>>>> 70a3c8dc
  };
};<|MERGE_RESOLUTION|>--- conflicted
+++ resolved
@@ -1,6 +1,12 @@
+var
+  rc = require('rc');
+
 module.exports = function () {
   this.World = function World () {
     this.api = null;
+    this.kuzzleConfig = rc('kuzzle');
+
+    this.currentUser = null;
 
     // Fake values for test
     this.fakeIndex = 'index-test';
@@ -30,22 +36,22 @@
       hobby: 'computer'
     };
     this.bulk = [
-      { index:  {_id: 1 } },
-      { title: 'foo' },
-      { index:  {_id: 2 } },
-      { title: 'bar' },
-      { update: {_id: 1 } },
-      { doc: { title: 'foobar' } },
-      { delete: {_id: 2 } }
+      {index: {_id: 1}},
+      {title: 'foo'},
+      {index: {_id: 2}},
+      {title: 'bar'},
+      {update: {_id: 1}},
+      {doc: {title: 'foobar'}},
+      {delete: {_id: 2}}
     ];
     this.globalBulk = [
-      { index:  {_id: 1, _type: this.fakeCollection, _index: this.fakeIndex } },
-      { title: 'foo' },
-      { index:  {_id: 2, _type: this.fakeCollection, _index: this.fakeIndex } },
-      { title: 'bar' },
-      { update: {_id: 1, _type: this.fakeCollection, _index: this.fakeIndex } },
-      { doc: { title: 'foobar' } },
-      { delete: {_id: 2, _type: this.fakeCollection, _index: this.fakeIndex } }
+      {index: {_id: 1, _type: this.fakeCollection, _index: this.fakeIndex}},
+      {title: 'foo'},
+      {index: {_id: 2, _type: this.fakeCollection, _index: this.fakeIndex}},
+      {title: 'bar'},
+      {update: {_id: 1, _type: this.fakeCollection, _index: this.fakeIndex}},
+      {doc: {title: 'foobar'}},
+      {delete: {_id: 2, _type: this.fakeCollection, _index: this.fakeIndex}}
     ];
 
     this.schema = {
@@ -112,10 +118,33 @@
       emptyProfile: {
         roles: []
       }
-<<<<<<< HEAD
-    }
-=======
     };
->>>>>>> 70a3c8dc
+
+    this.users = {
+      user1: {
+        name: {
+          first: 'David',
+          last: 'Bowie',
+          real: 'David Robert Jones'
+        },
+        profile: 'admin'
+      },
+      user2: {
+        name: {
+          first: 'Steve',
+          last: 'Wozniak'
+        },
+        hobby: 'Segway Polo',
+        profile: 'profile2'
+      },
+      unexistingprofile: {
+        name: 'John Doe',
+        profile: 'i-dont-exist'
+      },
+      invalidprofileType: {
+        name: 'John Doe',
+        profile: null
+      }
+    };
   };
 };