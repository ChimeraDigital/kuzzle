--- conflicted
+++ resolved
@@ -381,7 +381,6 @@
   return this.send(msg);
 };
 
-<<<<<<< HEAD
 ApiRT.prototype.login = function (strategy, credentials) {
   var
     msg = {
@@ -392,21 +391,11 @@
         username: credentials.username,
         password: credentials.password
       }
-=======
-ApiRT.prototype.putRole = function (id, body) {
-  var
-    msg = {
-      controller: 'security',
-      action: 'putRole',
-      _id: id,
-      body: body
->>>>>>> c123e523
-    };
-
-  return this.send(msg);
-};
-
-<<<<<<< HEAD
+    };
+
+  return this.send(msg);
+};
+
 ApiRT.prototype.logout = function(jwtToken) {
   var
     msg = {
@@ -415,7 +404,23 @@
       headers: {
         authorization: 'Bearer ' + jwtToken
       }
-=======
+    };
+
+  return this.send(msg);
+};
+
+ApiRT.prototype.putRole = function (id, body) {
+  var
+    msg = {
+      controller: 'security',
+      action: 'putRole',
+      _id: id,
+      body: body
+    };
+
+  return this.send(msg);
+};
+
 ApiRT.prototype.getRole = function (id) {
   var
     msg = {
@@ -444,7 +449,6 @@
       controller: 'security',
       action: 'deleteRole',
       _id: id
->>>>>>> c123e523
     };
 
   return this.send(msg);
