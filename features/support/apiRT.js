--- conflicted
+++ resolved
@@ -47,11 +47,7 @@
   return this.send(msg);
 };
 
-<<<<<<< HEAD
-ApiRT.prototype.createOrReplace = function (body, index) {
-=======
-ApiRT.prototype.createOrUpdate = function (body, index, collection) {
->>>>>>> 763b9593
+ApiRT.prototype.createOrReplace = function (body, index, collection) {
   var
     msg = {
       controller: 'write',
@@ -385,9 +381,6 @@
   return this.send(msg);
 };
 
-<<<<<<< HEAD
-ApiRT.prototype.createOrReplaceRole = function (id, body) {
-=======
 ApiRT.prototype.login = function (strategy, credentials) {
   var
     msg = {
@@ -416,8 +409,7 @@
   return this.send(msg);
 };
 
-ApiRT.prototype.putRole = function (id, body) {
->>>>>>> 763b9593
+ApiRT.prototype.createOrReplaceRole = function (id, body) {
   var
     msg = {
       controller: 'security',
