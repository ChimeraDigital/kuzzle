var
  config = require('./config')(),
  rp = require('request-promise');

var ApiREST = function () {
  this.world = null;
};

ApiREST.prototype.init = function (world) {
  this.world = world;
};

ApiREST.prototype.disconnect = function () {};

ApiREST.prototype.pathApi = function (path) {
  return config.url + '/api/v1.0/' + path;
};

ApiREST.prototype.callApi = function (options) {
  return rp(options);
};

ApiREST.prototype.get = function (id, index) {
  var options = {
    url: this.pathApi(((typeof index !== 'string') ? this.world.fakeIndex : index) + '/' + this.world.fakeCollection + '/' + id),
    method: 'GET',
    json: true
  };

  return this.callApi(options);
};

ApiREST.prototype.search = function (filters, index) {
  var options = {
    url: this.pathApi(((typeof index !== 'string') ? this.world.fakeIndex : index) + '/' + this.world.fakeCollection + '/_search'),
    method: 'POST',
    json: filters
  };

  return this.callApi(options);
};

ApiREST.prototype.count = function (filters, index) {
  var options = {
    url: this.pathApi(((typeof index !== 'string') ? this.world.fakeIndex : index) + '/' + this.world.fakeCollection + '/_count'),
    method: 'POST',
    json: filters
  };

  return this.callApi(options);
};

ApiREST.prototype.create = function (body, index) {
  var options = {
    url: this.pathApi(((typeof index !== 'string') ? this.world.fakeIndex : index) + '/' + this.world.fakeCollection + '/_create'),
    method: 'POST',
    json: body
  };

  return this.callApi(options);
};

ApiREST.prototype.publish = function (body, index) {
  var options = {
    url: this.pathApi(((typeof index !== 'string') ? this.world.fakeIndex : index) + '/' + this.world.fakeCollection),
    method: 'POST',
    json: body
  };

  return this.callApi(options);
};

ApiREST.prototype.createOrUpdate = function (body, index) {
  var options = {
    url: this.pathApi(((typeof index !== 'string') ? this.world.fakeIndex : index) + '/' + this.world.fakeCollection + '/' + body._id),
    method: 'PUT',
    json: body
  };

  return this.callApi(options);
};

ApiREST.prototype.update = function (id, body, index) {
  var options = {
    url: this.pathApi(((typeof index !== 'string') ? this.world.fakeIndex : index) + '/' + this.world.fakeCollection + '/' + id + '/_update'),
    method: 'PUT',
    json: body
  };

  return this.callApi(options);
};

ApiREST.prototype.deleteById = function (id, index) {
  var options = {
    url: this.pathApi(((typeof index !== 'string') ? this.world.fakeIndex : index) + '/' + this.world.fakeCollection + '/' + id),
    method: 'DELETE',
    json: true
  };

  return this.callApi(options);
};

ApiREST.prototype.deleteByQuery = function (filters, index) {
  var options = {
    url: this.pathApi(((typeof index !== 'string') ? this.world.fakeIndex : index) + '/' + this.world.fakeCollection + '/_query'),
    method: 'DELETE',
    json: filters
  };

  return this.callApi(options);
};

ApiREST.prototype.deleteCollection = function (index) {
  var options = {
    url: this.pathApi(((typeof index !== 'string') ? this.world.fakeIndex : index) + '/' + this.world.fakeCollection),
    method: 'DELETE',
    json: true
  };

  return this.callApi(options);
};

ApiREST.prototype.bulkImport = function (bulk, index) {
  var options = {
    url: this.pathApi(((typeof index !== 'string') ? this.world.fakeIndex : index) + '/' + this.world.fakeCollection + '/_bulk'),
    method: 'POST',
    json: bulk
  };

  return this.callApi(options);
};

ApiREST.prototype.globalBulkImport = function (bulk) {
  var options = {
    url: this.pathApi('_bulk'),
    method: 'POST',
    json: bulk
  };

  return this.callApi(options);
};

ApiREST.prototype.putMapping = function (index) {
  var options = {
    url: this.pathApi(((typeof index !== 'string') ? this.world.fakeIndex : index) + '/' + this.world.fakeCollection + '/_mapping'),
    method: 'PUT',
    json: this.world.schema
  };

  return this.callApi(options);
};

ApiREST.prototype.getStats = function (dates) {
  var options = {
    url: this.pathApi('_getStats'),
    method: 'POST',
    json: dates
  };

  return this.callApi(options);
};

ApiREST.prototype.getLastStats = function () {
  var options = {
    url: this.pathApi('_getLastStats'),
    method: 'GET',
    json: {}
  };

  return this.callApi(options);
};

ApiREST.prototype.getAllStats = function () {
  var options = {
    url: this.pathApi('_getAllStats'),
    method: 'GET',
    json: {}
  };

  return this.callApi(options);
};

<<<<<<< HEAD
ApiREST.prototype.listCollections = function (type) {
  var options = {
    url: this.pathApi('_listCollections'),
=======
ApiREST.prototype.listCollections = function (index) {
  var options;

  index = index || this.world.fakeIndex;

  options = {
    url: this.pathApi(index + '/_listCollections'),
>>>>>>> a4bafd8c
    method: 'GET',
    json: {}
  };

  if (type) {
    options.url += '/' + type;
  }

  return this.callApi(options);
};

ApiREST.prototype.now = function () {
  var options = {
    url: this.pathApi('_now'),
    method: 'GET',
    json: true
  };

  return this.callApi(options);
};

ApiREST.prototype.truncateCollection = function (index) {
  var options = {
    url: this.pathApi(((typeof index !== 'string') ? this.world.fakeIndex : index) + '/' + this.world.fakeCollection + '/_truncate'),
    method: 'DELETE',
    json: true
  };

  return this.callApi(options);
};

ApiREST.prototype.listIndexes = function () {
  var options = {
    url: this.pathApi('_listIndexes'),
    method: 'GET',
    json: true
  };

  return this.callApi(options);
};

ApiREST.prototype.deleteIndexes = function () {
  var options = {
    url: this.pathApi('_deleteIndexes'),
    method: 'DELETE',
    json: true
  };

  return this.callApi(options);
};

ApiREST.prototype.createIndex = function (index) {
  var options = {
    url: this.pathApi(index),
    method: 'PUT',
    json: true
  };

  return this.callApi(options);
};

ApiREST.prototype.deleteIndex = function (index) {
  var options = {
    url: this.pathApi(index),
    method: 'DELETE',
    json: true
  };

  return this.callApi(options);
};

module.exports = ApiREST;<|MERGE_RESOLUTION|>--- conflicted
+++ resolved
@@ -180,21 +180,15 @@
   return this.callApi(options);
 };
 
-<<<<<<< HEAD
-ApiREST.prototype.listCollections = function (type) {
-  var options = {
-    url: this.pathApi('_listCollections'),
-=======
-ApiREST.prototype.listCollections = function (index) {
+ApiREST.prototype.listCollections = function (index, type) {
   var options;
 
   index = index || this.world.fakeIndex;
 
   options = {
     url: this.pathApi(index + '/_listCollections'),
->>>>>>> a4bafd8c
-    method: 'GET',
-    json: {}
+    method: 'GET',
+    json: true
   };
 
   if (type) {
