var
  _ = require('lodash'),
  config = require('./config')(),
  rp = require('request-promise'),
  apiVersion = require('../../package.json').apiVersion;

var ApiREST = function () {
  this.world = null;
};

ApiREST.prototype.init = function (world) {
  this.world = world;
};

ApiREST.prototype.disconnect = function () {};

ApiREST.prototype.apiPath = function (path) {
  return encodeURI(config.url + '/api/1.0/' + path);
};

ApiREST.prototype.apiBasePath = function (path) {
  return encodeURI(config.url + '/api/' + path);
};

ApiREST.prototype.callApi = function (options) {
  if (this.world.currentUser && this.world.currentUser.token) {
    if (!options.headers) {
      options.headers = {};
    }
    options.headers = _.extend(options.headers, {authorization: 'Bearer ' + this.world.currentUser.token});
  }

  return rp(options);
};

ApiREST.prototype.get = function (id, index) {
  var options = {
    url: this.apiPath(((typeof index !== 'string') ? this.world.fakeIndex : index) + '/' + this.world.fakeCollection + '/' + id),
    method: 'GET',
    json: true
  };

  return this.callApi(options);
};

ApiREST.prototype.search = function (filters, index) {
  var options = {
    url: this.apiPath(((typeof index !== 'string') ? this.world.fakeIndex : index) + '/' + this.world.fakeCollection + '/_search'),
    method: 'POST',
    json: filters
  };

  return this.callApi(options);
};

ApiREST.prototype.count = function (filters, index) {
  var options = {
    url: this.apiPath(((typeof index !== 'string') ? this.world.fakeIndex : index) + '/' + this.world.fakeCollection + '/_count'),
    method: 'POST',
    json: filters
  };

  return this.callApi(options);
};

ApiREST.prototype.create = function (body, index, collection, jwtToken) {
  var options = {
    url: this.apiPath(
      ((typeof index !== 'string') ? this.world.fakeIndex : index) +
      '/' +
      ((typeof collection !== 'string') ? this.world.fakeCollection : collection) +
      '/_create'
    ),
    method: 'POST',
    json: body
  };

  if (Boolean(jwtToken)) {
    options.headers = {
      authorization: 'Bearer ' + jwtToken
    };
  }

  return this.callApi(options);
};

ApiREST.prototype.publish = function (body, index) {
  var options = {
    url: this.apiPath(((typeof index !== 'string') ? this.world.fakeIndex : index) + '/' + this.world.fakeCollection),
    method: 'POST',
    json: body
  };

  return this.callApi(options);
};

ApiREST.prototype.createOrReplace = function (body, index, collection) {
  var options = {
    url: this.apiPath(((typeof index !== 'string') ? this.world.fakeIndex : index) + '/' + ((typeof collection !== 'string') ? this.world.fakeCollection : collection) + '/' + body._id),
    method: 'PUT',
    json: body
  };

  return this.callApi(options);
};

ApiREST.prototype.replace = function (body, index, collection) {
  var options = {
    url: this.apiPath(((typeof index !== 'string') ? this.world.fakeIndex : index) + '/' + ((typeof collection !== 'string') ? this.world.fakeCollection : collection) + '/' + body._id + '/_replace'),
    method: 'PUT',
    json: body
  };

  return this.callApi(options);
};

ApiREST.prototype.update = function (id, body, index) {
  var options = {
    url: this.apiPath(((typeof index !== 'string') ? this.world.fakeIndex : index) + '/' + this.world.fakeCollection + '/' + id + '/_update'),
    method: 'PUT',
    json: body
  };

  return this.callApi(options);
};

ApiREST.prototype.deleteById = function (id, index) {
  var options = {
    url: this.apiPath(((typeof index !== 'string') ? this.world.fakeIndex : index) + '/' + this.world.fakeCollection + '/' + id),
    method: 'DELETE',
    json: true
  };

  return this.callApi(options);
};

ApiREST.prototype.deleteByQuery = function (filters, index, collection) {
  var options = {
    url: this.apiPath(((typeof index !== 'string') ? this.world.fakeIndex : index) + '/' + (collection || this.world.fakeCollection) + '/_query'),
    method: 'DELETE',
    json: filters
  };

  return this.callApi(options);
};

ApiREST.prototype.deleteCollection = function (index) {
  var options = {
    url: this.apiPath(((typeof index !== 'string') ? this.world.fakeIndex : index) + '/' + this.world.fakeCollection),
    method: 'DELETE',
    json: true
  };

  return this.callApi(options);
};

ApiREST.prototype.bulkImport = function (bulk, index) {
  var options = {
    url: this.apiPath(((typeof index !== 'string') ? this.world.fakeIndex : index) + '/' + this.world.fakeCollection + '/_bulk'),
    method: 'POST',
    json: bulk
  };

  return this.callApi(options);
};

ApiREST.prototype.globalBulkImport = function (bulk) {
  var options = {
    url: this.apiPath('_bulk'),
    method: 'POST',
    json: bulk
  };

  return this.callApi(options);
};

ApiREST.prototype.updateMapping = function (index) {
  var options = {
    url: this.apiPath(((typeof index !== 'string') ? this.world.fakeIndex : index) + '/' + this.world.fakeCollection + '/_mapping'),
    method: 'PUT',
    json: this.world.schema
  };

  return this.callApi(options);
};

ApiREST.prototype.getStats = function (dates) {
  var options = {
    url: this.apiPath('_getStats'),
    method: 'POST',
    json: dates
  };

  return this.callApi(options);
};

ApiREST.prototype.getLastStats = function () {
  var options = {
    url: this.apiPath('_getLastStats'),
    method: 'GET',
    json: {}
  };

  return this.callApi(options);
};

ApiREST.prototype.getAllStats = function () {
  var options = {
    url: this.apiPath('_getAllStats'),
    method: 'GET',
    json: {}
  };

  return this.callApi(options);
};

ApiREST.prototype.listCollections = function (index, type) {
  var options;

  index = index || this.world.fakeIndex;

  options = {
    url: this.apiPath(index + '/_listCollections'),
    method: 'GET',
    json: true
  };

  if (type) {
    options.url += '/' + type;
  }

  return this.callApi(options);
};

ApiREST.prototype.now = function () {
  var options = {
    url: this.apiPath('_now'),
    method: 'GET',
    json: true
  };

  return this.callApi(options);
};

ApiREST.prototype.truncateCollection = function (index, collection) {
  var options = {
    url: this.apiPath(((typeof index !== 'string') ? this.world.fakeIndex : index) + '/' + (collection || this.world.fakeCollection) + '/_truncate'),
    method: 'DELETE',
    json: true
  };

  return this.callApi(options);
};

ApiREST.prototype.listIndexes = function () {
  var options = {
    url: this.apiPath('_listIndexes'),
    method: 'GET',
    json: true
  };

  return this.callApi(options);
};

ApiREST.prototype.deleteIndexes = function () {
  var options = {
    url: this.apiPath('_deleteIndexes'),
    method: 'DELETE',
    json: true
  };

  return this.callApi(options);
};

ApiREST.prototype.createIndex = function (index) {
  var options = {
    url: this.apiPath(index),
    method: 'PUT',
    json: true
  };

  return this.callApi(options);
};

ApiREST.prototype.deleteIndex = function (index) {
  var options = {
    url: this.apiPath(index),
    method: 'DELETE',
    json: true
  };

  return this.callApi(options);
};

ApiREST.prototype.getServerInfo = function () {
  var options = {
    url: this.apiBasePath('_serverInfo'),
    method: 'GET',
    json: true
  };

  return this.callApi(options)
    .then(res => {
      apiVersion = res.result.serverInfo.kuzzle.api.version;
      return res;
    });
};

ApiREST.prototype.login = function (strategy, credentials) {
  var options = {
    url: this.apiPath('_login'),
    method: 'POST',
    json: {
      strategy: strategy,
      username: credentials.username,
      password: credentials.password
    }
  };

  return this.callApi(options);
};

ApiREST.prototype.logout = function (jwtToken) {
  var options = {
    url: this.apiPath('_logout'),
    method: 'GET',
    json: {},
    headers: {
      authorization: 'Bearer ' + jwtToken
    }
  };

  return this.callApi(options);
};

ApiREST.prototype.createOrReplaceRole = function (id, body) {
  var options = {
    url: this.apiPath('roles/' + id),
    method: 'PUT',
    json: body
  };

  return this.callApi(options);
};

ApiREST.prototype.getRole = function (id) {
  var options = {
    url: this.apiPath('roles/' + id),
    method: 'GET',
    json: true
  };

  return this.callApi(options);
};

ApiREST.prototype.mGetRoles = function (body) {
  var options = {
    url: this.apiPath('roles/_mget'),
    method: 'POST',
    json: body
  };

  return this.callApi(options);
};

ApiREST.prototype.searchRoles = function (body) {
  var options = {
    url: this.apiPath('roles/_search'),
    method: 'POST',
    json: body
  };

  return this.callApi(options);
};

ApiREST.prototype.deleteRole = function (id) {
  var options = {
    url: this.apiPath('roles/' + id),
    method: 'DELETE',
    json: true
  };

  return this.callApi(options);
};

ApiREST.prototype.createOrReplaceProfile = function (id, body) {
  var options = {
    url: this.apiPath('profiles/' + id),
    method: 'PUT',
    json: body
  };

  return this.callApi(options);
};

ApiREST.prototype.getProfile = function (id) {
  var options = {
    url: this.apiPath('profiles/' + id),
    method: 'GET',
    json: true
  };

  return this.callApi(options);
};

ApiREST.prototype.mGetProfiles = function (body) {
  var options = {
    url: this.apiPath('profiles/_mget'),
    method: 'POST',
    json: body
  };

  return this.callApi(options);
};

ApiREST.prototype.searchProfiles = function (body) {
  var options = {
    url: this.apiPath('profiles/_search'),
    method: 'POST',
    json: body
  };

  return this.callApi(options);
};

ApiREST.prototype.deleteProfile = function (id) {
  var options = {
    url: this.apiPath('profiles/' + id),
    method: 'DELETE',
    json: true
  };

  return this.callApi(options);
};

ApiREST.prototype.getUser = function (id) {
  var options = {
    url: this.apiPath('users/' + id),
    method: 'GET',
    json: true
  };

  return this.callApi(options);
};

ApiREST.prototype.getCurrentUser = function () {
  return this.callApi({
    url: this.apiPath('users/_me'),
    method: 'GET',
    json: true
  });
};

ApiREST.prototype.searchUsers = function (body) {
  return this.callApi({
    url: this.apiPath('users/_search'),
    method: 'POST',
    json: { filter: body }
  });
};

ApiREST.prototype.deleteUser = function (id) {
  return this.callApi({
    url: this.apiPath('users/' + id),
    method: 'DELETE',
    json: true
  });
};

ApiREST.prototype.createOrReplaceUser = function (body, id) {
  return this.callApi({
    url: this.apiPath('users/' + id),
    method: 'PUT',
    json: body
  });
};

<<<<<<< HEAD
ApiREST.prototype.checkToken = function (token) {
  return this.callApi({
    url: this.apiPath('_checkToken'),
    method: 'POST',
    json: {token}
  });
=======
ApiREST.prototype.createUser = function (body, id) {
  var options = {
    url: this.apiPath('users/_create'),
    method: 'POST',
    json: body
  };
  
  if (id !== undefined) {
    if (body.body) {
      options.json.body._id = id;
    }
    else {
      options.json = {
        _id: id,
        body: body
      };
    }
  }
  
  return this.callApi(options);
>>>>>>> f1009949
};

module.exports = ApiREST;<|MERGE_RESOLUTION|>--- conflicted
+++ resolved
@@ -475,14 +475,6 @@
   });
 };
 
-<<<<<<< HEAD
-ApiREST.prototype.checkToken = function (token) {
-  return this.callApi({
-    url: this.apiPath('_checkToken'),
-    method: 'POST',
-    json: {token}
-  });
-=======
 ApiREST.prototype.createUser = function (body, id) {
   var options = {
     url: this.apiPath('users/_create'),
@@ -503,7 +495,14 @@
   }
   
   return this.callApi(options);
->>>>>>> f1009949
+};
+
+ApiREST.prototype.checkToken = function (token) {
+  return this.callApi({
+    url: this.apiPath('_checkToken'),
+    method: 'POST',
+    json: {token}
+  });
 };
 
 module.exports = ApiREST;