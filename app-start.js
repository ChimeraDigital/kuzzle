--- conflicted
+++ resolved
@@ -18,18 +18,15 @@
  *
  * To get a complete list of available options, launch 'bin/kuzzle.js start -h'
  */
-<<<<<<< HEAD
 
 if (process.env.NEW_RELIC_APP_NAME) {
   require('newrelic');
 }
 
-=======
->>>>>>> b318ff3b
 (function () {
-	var
-		kuzzle = require('./lib'),
-		rc = require('rc');
+  var
+    kuzzle = require('./lib'),
+    rc = require('rc');
 
-	kuzzle.start(rc('kuzzle'));
+    kuzzle.start(rc('kuzzle'));
 })();