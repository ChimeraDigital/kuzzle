--- conflicted
+++ resolved
@@ -9,11 +9,7 @@
   links:
     - elasticsearch
     - redis
-<<<<<<< HEAD
-    - proxy
-=======
     - proxy:api
->>>>>>> 1d78ebf3
   environment:
     - FEATURE_COVERAGE
 
