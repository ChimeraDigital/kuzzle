# Kuzzle REST API Specifications

## Introduction

You can connect your application directly to Kuzzle using REST.

This will give you a direct access to Kuzzle's router controller, dispatching your queries to the right components, which in turn will send you back a ``response``

**NOTE:** Due to REST protocol synchronous nature, some Kuzzle functionalities won't be available to you. Namely, you won't be able to subscribe to document modifications and receive asynchronous notifications.  
If you need such functionalities, please check our other supported protocols. For instance you may easily use REST for your day to day operations, and use our [WebSocket API](./API.WebSocket.md) to manage document subscriptions.

## Index
* [What are response objects](#what-are-response-objects) 
* [Performing queries](#performing-queries)
  * [Sending a publish/subscribe message](#sending-a-publish-subscribe-message)
  * [Creating a new document](#creating-a-new-document)
  * [Retrieving a document](#retrieving-a-document)
  * [Searching for documents](#searching-for-documents)
  * [Updating a document](#updating-a-document)
  * [Counting documents](#counting-documents)
  * [Deleting a document using a document unique ID](#deleting-a-document-using-a-document-unique-id)
  * [Deleting documents using a query](#deleting-documents-using-a-query)
  * [Deleting an entire data collection](#deleting-an-entire-data-collection)
  * [Setting up a data mapping on a collection](#setting-up-a-data-mapping-in-a-collection)
  * [Retrieving the data mapping of a collection](#retrieving-the-data-mapping-of-a-collection)
  * [Performing a bulk import](#performing-a-bulk-import)


##<a name="what-are-responses-objects"></a> What are ``response`` objects

A ``response`` is the result of a query you send to Kuzzle. It may be the results of a search query, an acknowledgement of a created action, and so on.  

A ``response`` is a JSON object with the following structure:

```javascript
{
  /*
  String containing an error message if something went wrong
  */
  error: null,  

  /*
  Complex object, depending on your query
  */
  result: {
    ...
  }
}
```

##<a name="performing-queries"></a> Performing queries

This section details every query you can send to Kuzzle, and the ``response`` object Kuzzle will send you back, if any.

All URL queries start like this: ``http://<kuzzle host>:7512/api/<data collection>/<query action>``

This documentation describes the corresponding URL for each possible query action, and the posting method to use. The only thing you need to know is what a ``data collection`` is.

Simply put, a ``data collection`` is a set of data managed internally by Kuzzle. It acts like a data table for persistent documents, or like a room for pub/sub messages.


---

###<a name="sending-a-publish-subscribe-message"></a> Sending a publish/subscribe message

**URL:** ``http://kuzzle:7512/api/<data collection>``

**Method:** ``POST``

**Message:**

```javascript  
{
  // Tells Kuzzle to send a pub/sub message
  persist: false,

  body: {
    /*
    The document itself
    */
  }
}
```

**Response:** Kuzzle doesn't send a response when sending publish/subscribe messages.

---

###<a name="creating-a-new-document"></a> Creating a new document

**URL:** ``http://kuzzle:7512/api/<data collection>``

**Method:** ``POST``

**Message:**

<<<<<<< HEAD
=======
You can directly send your document through post data using default parameters (persist: true)

```javascript 
{
  /*
  The document itself
  */
}
```

Or instead control the behavior of the document by passing your document in the body field.

>>>>>>> c12872d7
```javascript  
{

  // Tells Kuzzle not to store your document
  persist: true,

  body: {
    /*
    The document itself
    */
  }
  ...
}
```

**Kuzzle response:**

```javascript
{
  error: null,                      // Assuming everything went well
  result: {
    _id: '<Unique document ID>',    // The generated document ID
    _source: {                      // The created document
      ...
    },
    collection: '<data collection>',
    action: 'create',
    controller: 'write',
    requestId, '<unique request identifier>'
  }
}
```

---

###<a name="retrieving-a-document"></a> Retrieving a document

Only documents in the persistent data storage layer can be retrieved.

**URL:** ``http://kuzzle:7512/api/<data collection>/<document unique ID>``

**Method:** ``GET``

**Response:**

```javascript
{
  error: null,                      // Assuming everything went well
  result: {
    _id: '<Unique document ID>',    // The generated document ID
    _source: {                      // The requested document
      ...
    },
    collection: '<data collection>',
    action: 'get',
    controller: 'read',
    requestId, '<unique request identifier>'
  }
}
```

---

###<a name="searching-for-documents"></a> Searching for documents

Only documents in the persistent data storage layer can be searched.

Kuzzle uses the [ElasticSearch Query DSL ](https://www.elastic.co/guide/en/elasticsearch/reference/1.3/query-dsl.html) syntax.

**URL:** ``http://kuzzle:7512/api/<data collection>/_search``

**Method:** ``POST``

**Message:**

```javascript
{
  /*
  A set of filters or queries matching documents you're looking for.
  Use 'query' instead of 'filter' if you want to perform a query instead.
  */
  filter: {

  }
}
```

**Response:**

```javascript
{
  error: null,                      // Assuming everything went well
  result: {
    _source: {                      // Your original filter/query
      ...
    },
    hits: {                         // Your search results
      /* An array of objects containing your retrieved documents */
      hits: [
          {
            _id: '<document unique ID>',
            _source: {                // The actual document

            },
          },
          {
            // Another document... and so on
          }
        ],
        total: <number of found documents>
    }
    collection: '<data collection>',
    action: 'search',
    controller: 'read',
    requestId, '<unique request identifier>'
  }
}
```

---

###<a name="updating-a-document"></a> Updating a document

Only documents in the persistent data storage layer can be updated.

**URL:** ``http://kuzzle:7512/api/<data collection>/<document unique ID>``

**Method:** ``PUT``

**Message:**

```javascript
{
  field_to_update1: 'new value',
  field_to_update2: 'new value',
  ...
}
```

**Response:**

```javascript
{
  error: null,                      // Assuming everything went well
  result: {
    _id:
    _source: {                      // Your original update query
      ...
    },
    collection: '<data collection>',
    action: 'update',
    controller: 'write',
    requestId, '<unique request identifier>'
  }
}
```

---

###<a name="counting-documents"></a> Counting documents

Only documents in the persistent data storage layer can be counted.

Kuzzle uses the [ElasticSearch Query DSL ](https://www.elastic.co/guide/en/elasticsearch/reference/1.3/query-dsl.html) syntax.

**URL:** ``http://kuzzle:7512/api/<data collection>/_count``

**Method:** ``POST``

**Message:**

```javascript
{
  /*
  A set of filters or queries matching documents you're looking for.
  Use 'query' instead of 'filter' if you want to perform a query instead.
  */
  filter: {

  }
}
```

**Response:**

```javascript
{
  error: null,                      // Assuming everything went well
  result: {
    count: <number of found documents>
    _source: {                      // Your original count query
      ...
    },
    collection: '<data collection>',
    action: 'count',
    controller: 'read',
    requestId, '<unique request identifier>'
  }
}
```

---

###<a name="deleting-a-document-using-a-document-unique-id"></a> Deleting a document using a document unique ID

Only documents in the persistent data storage layer can be deleted.

**URL:** ``http://kuzzle:7512/api/<data collection>/<document unique ID>``

**Method:** ``DELETE``

**Response:**

```javascript
{
  error: null,                      // Assuming everything went well
  result: {
    _id: '<document ID>'            // The deleted document identifier
    _source: {                      // Your original delete query
      action: 'delete',
      collection: '<data collection>',
      controller: 'write'
    },
    collection: '<data collection>',
    action: 'delete',
    controller: 'write',
    requestId, '<unique request identifier>'
  }
}
```

---

###<a name="deleting-documents-using-a-query"></a> Deleting documents using a query

Only documents in the persistent data storage layer can be deleted.

Kuzzle uses the [ElasticSearch Query DSL ](https://www.elastic.co/guide/en/elasticsearch/reference/1.3/query-dsl.html) syntax.

**URL:** ``http://kuzzle:7512/api/<data collection>/_query``

**Method:** ``DELETE``

**Message:**

```javascript
  /*
  A set of filters or queries matching documents you're looking for.
  Use 'query' instead of 'filter' if you want to perform a query instead.
  */
  filter: {

  }
```

**Response:**

```javascript
{
  error: null,                      // Assuming everything went well
  result: {
    _source: {                      // Your original query
      ...
    },
    collection: '<data collection>',
    action: 'deleteByQuery',
    controller: 'write',
    requestId, '<unique request identifier>',

    /*
    Array of strings listing the IDs of removed documents
    */
    ids: ['id1', 'id2', ..., 'idn']
  }
}
```

---

###<a name="deleting-an-entire-data-collection"></a> Deleting an entire data collection

This removes an entire data collection in the persistent data storage layer.  

**URL:** ``http://kuzzle:7512/api/<data collection>``

**Method:** ``DELETE``

**Response:**

```javascript
{
  error: null,                      // Assuming everything went well
  result: {
    _source: {                      // Your original query
      collection: '<data collection>',
      action: 'deleteCollection',
      controller: 'admin',
    },
    collection: '<data collection>',
    action: 'deleteCollection',
    controller: 'admin',
    requestId, '<unique request identifier>'
  }
}
```

---

###<a name="setting-up-a-data-mapping-in-a-collection"></a> Setting up a data mapping in a collection

When creating a new data collection in the persistent data storage layer, Kuzzle uses a default mapping.  
It means that, by default, you won't be able to exploit the full capabilities of our persistent data storage layer (currently handled by [ElasticSearch](https://www.elastic.co/products/elasticsearch)), and your searches may suffer from below-average performances, depending on the amount of data you stored in a collection and the complexity of your database.

To solve this matter, Kuzzle's API offer a way to create data mapping and expose the entire [mapping capabilities of ElasticSearch](https://www.elastic.co/guide/en/elasticsearch/reference/1.3/mapping.html).

This action is handled by the **administration** controller.

**URL:** ``http://kuzzle:7512/api/<data collection>/_mapping``

**Method:** ``PUT``

**Message:**

```javascript
{
  /*
  Data mapping using ElasticSearch mapping syntax
  */
  properties: {
    field1: {type: 'field type', ...options... },
    field2: {type: 'field type', ...options... },
    ...
    fieldn: {type: 'field type', ...options... },
  }
}
```

**Response:**

```javascript
{
  error: null,                      // Assuming everything went well
  result: {
    _source: {                      // Your original mapping query
      ...
    },
    collection: '<data collection>',
    action: 'putMapping',
    controller: 'admin',
    requestId, '<unique request identifier>'
  }
}
```

---

###<a name="retrieving-the-data-mapping-of-a-collection"></a> Retrieving the data mapping of a collection

Get data mapping of a collection previously defined

**URL:** ``http://kuzzle:7512/api/<data collection>/_mapping``

**Method:** ``GET``

**Response:**

```javascript
{
  error: null,                      // Assuming everything went well
  result: {
    _source: {},
    action: 'getMapping',
    collection: '<data collection>',
    controller: 'admin',
    requestId: '<unique request identifier>',

    mainindex: {
      mappings: {
        <data collection>: {
          /*
          Data mapping using ElasticSearch mapping syntax
          */
          properties: {
            field1: {type: 'field type', ...options... },
            field2: {type: 'field type', ...options... },
            ...
            fieldn: {type: 'field type', ...options... },
          }
        }
      }
    }
  }
}
```

---

###<a name="performing-a-bulk-import"></a> Performing a bulk import

A bulk import allows your application to perform multiple writing operations thanks to a single query. This is especially useful if you want to create a large number of documents, as a bulk import will be a lot faster compared to creating them individually using ``create`` queries.  
As with other queries, the syntax for bulk imports closely resembles the [ElasticSearch Bulk API](https://www.elastic.co/guide/en/elasticsearch/reference/1.3/docs-bulk.html?q=bulk).

Bulk import only works on documents in our persistent data storage layer.

**URL:** ``http://kuzzle:7512/api/<data collection>/_bulk``

**Method:** ``POST``

**Message:**

```javascript
{
  /*
  Data mapping using ElasticSearch bulk syntax.
  */
  [
    {create: {}},
    { a: 'document', with: 'any', number: 'of fields' },
    { another: 'document' },
    { and: { another: 'one'} },
    ...
  ]
}
```

**Response:**

```javascript
{
  error: null,                      // Assuming everything went well
  result: {
    _source: {                      // Your original bulk import query
      ...
    },
    collection: '<data collection>',
    action: 'import',
    controller: 'bulk',
    requestId, '<unique request identifier>',

    /*
    The list of executed queries, with their status
    */
    items: [
      { create: {
          _id: '<document ID>',
          status: <HTTP status code>
        }
      },
      { create: {
          _id: '<document ID>',
          status: <HTTP status code>
        }
      },
      { create: {
          _id: '<document ID>',
          status: <HTTP status code>
        }
      }
    ]
  }
}
```<|MERGE_RESOLUTION|>--- conflicted
+++ resolved
@@ -10,7 +10,7 @@
 If you need such functionalities, please check our other supported protocols. For instance you may easily use REST for your day to day operations, and use our [WebSocket API](./API.WebSocket.md) to manage document subscriptions.
 
 ## Index
-* [What are response objects](#what-are-response-objects) 
+* [What are response objects](#what-are-response-objects)
 * [Performing queries](#performing-queries)
   * [Sending a publish/subscribe message](#sending-a-publish-subscribe-message)
   * [Creating a new document](#creating-a-new-document)
@@ -94,11 +94,9 @@
 
 **Message:**
 
-<<<<<<< HEAD
-=======
 You can directly send your document through post data using default parameters (persist: true)
 
-```javascript 
+```javascript
 {
   /*
   The document itself
@@ -108,7 +106,6 @@
 
 Or instead control the behavior of the document by passing your document in the body field.
 
->>>>>>> c12872d7
 ```javascript  
 {
 
