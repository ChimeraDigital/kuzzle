module.exports = function (kuzzleConfig) {

  this.list = {};
  this.kuzzleConfig = kuzzleConfig;

  this.init = function () {
    this.list = {
      // The broker object is used for internal message communication, especially between Kuzzle and its workers
      broker: require('./ipc'),

      // The MQ Broker is used to establish communication between Kuzzle and AMQP, MQTT or STOMP clients
      mqBroker: require('./rabbit'),

      // The Write and the Read engines manage access to persistent data storage
      writeEngine: require('./elasticsearch'),
      readEngine: require('./elasticsearch'),
<<<<<<< HEAD
      notificationCache: require('./redis'),
      monitoring: require('./newrelic')
    };

    Object.keys(this.list).forEach(function (serviceName) {
      this.list[serviceName].init(kuzzle, serviceName);
    }.bind(this));

    this.list.broker.init(kuzzle);
    this.list.logger.init(kuzzle);
    this.list.writeEngine.init(kuzzle, 'writeEngine');
    this.list.readEngine.init(kuzzle, 'readEngine');
    this.list.notificationCache.init(kuzzle, 'notificationCache');
=======

      // The logger service allow advanced logging and metrics
      logger: require('./logger'),

      // The Notification Cache is used to track users subscriptions
      notificationCache: require('./redis')
    };

    this.list.broker.init(kuzzleConfig);
    this.list.mqBroker.init(kuzzleConfig);
    this.list.logger.init();
    this.list.writeEngine.init(kuzzleConfig, 'writeEngine');
    this.list.readEngine.init(kuzzleConfig, 'readEngine');
    this.list.notificationCache.init(kuzzleConfig, 'notificationCache');
>>>>>>> 61085b55
  };

};<|MERGE_RESOLUTION|>--- conflicted
+++ resolved
@@ -14,27 +14,15 @@
       // The Write and the Read engines manage access to persistent data storage
       writeEngine: require('./elasticsearch'),
       readEngine: require('./elasticsearch'),
-<<<<<<< HEAD
-      notificationCache: require('./redis'),
-      monitoring: require('./newrelic')
-    };
-
-    Object.keys(this.list).forEach(function (serviceName) {
-      this.list[serviceName].init(kuzzle, serviceName);
-    }.bind(this));
-
-    this.list.broker.init(kuzzle);
-    this.list.logger.init(kuzzle);
-    this.list.writeEngine.init(kuzzle, 'writeEngine');
-    this.list.readEngine.init(kuzzle, 'readEngine');
-    this.list.notificationCache.init(kuzzle, 'notificationCache');
-=======
 
       // The logger service allow advanced logging and metrics
       logger: require('./logger'),
 
       // The Notification Cache is used to track users subscriptions
-      notificationCache: require('./redis')
+      notificationCache: require('./redis'),
+
+      //
+      monitoring: require('./newrelic')
     };
 
     this.list.broker.init(kuzzleConfig);
@@ -43,7 +31,7 @@
     this.list.writeEngine.init(kuzzleConfig, 'writeEngine');
     this.list.readEngine.init(kuzzleConfig, 'readEngine');
     this.list.notificationCache.init(kuzzleConfig, 'notificationCache');
->>>>>>> 61085b55
+    this.list.monitoring.init(kuzzleConfig);
   };
 
 };