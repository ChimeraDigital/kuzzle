var
  _ = require('lodash'),
  q = require('q'),
  redis = require('redis');

module.exports = function (kuzzle, options) {
  this.kuzzleConfig = kuzzle.config;
  this.type = options.service;
  this.client = null;
  this.initialized = null;

  /**
   * Initialize the redis client, select the service associated database and flush it to make sure we start
   * from a clean slate
   *
   * @returns {Object} client
   */
  this.init = function () {
    if (this.initialized) {
      return this.initialized.promise;
    }

    this.initialized = q.defer();

    if (this.kuzzleConfig.cache.databases.indexOf(this.type) === -1) {
      this.initialized.reject(new Error('Unknown database: ', this.type));
      return this.initialized.promise;
    }

    this.client = redis.createClient(this.kuzzleConfig.cache.port, this.kuzzleConfig.cache.host, {});

    this.client.on('ready', () => {
      this.client.select(this.kuzzleConfig.cache.databases.indexOf(this.type), error => {
        if (error) {
          return this.initialized.reject(error);
        }

        this.client.flushdb(err => {
          if (err) {
            return this.initialized.reject(err);
          }
          this.initialized.resolve(this);
        });
      });
    });

    this.client.on('error', err => this.initialized.reject(err));

    return this.initialized.promise;
  };

  /**
   * Add one or multiple value to a key
   *
   * @param {String} key
   * @param {String|Array} values
   * @return {Promise} Number of values created
   */
  this.add = function (key, values) {
    var
      addSet = [key];

    if (!values) {
      return q.when(0);
    }

    if (typeof values === 'string') {
      addSet.push(values);
    } else {
      if (values.length === 0) {
        return q.when(0);
      }
      addSet = addSet.concat(values);
    }

    return q.ninvoke(this.client, 'sadd', addSet);
  };

  /**
   * Remove one or multiple value(s) from a key
   * If the "values" argument is empty, removes the key completely
   *
   *  @param {String} key
   *  @param {String|Array} values
   *  @return {Promise} Number of values deleted
   */
  this.remove = function (key, values) {
    if (values && values.length > 0) {
      return q.ninvoke(this.client, 'srem', key, values);
    }

    return q.ninvoke(this.client, 'del', key);
  };

  /**
   * Returns all values corresponding to a key
   *
   * @param {String} key
   * @return {Promise} Array of retrieved value(s)
   */
  this.search = function (key) {
    return q.ninvoke(this.client, 'smembers', key);
  };

  /**
<<<<<<< HEAD
   * @param {String} key
   * @param {String} value
   * @return {Promise} String "OK" on success
   */
  this.set = function (key, value) {
    return q.ninvoke(this.client, 'set', [key, value]);
  };

  /**
   * @param {String} key
   * @returns {Promise} Serialized value matching the key
=======
   * Create or update a key with a new value, and add a TTL to it
   *
   * @param {string} key
   * @param {string} value
   * @param {string} ttl - in seconds
   * @returns {Promise}
   */
  this.volatileSet = function (key, value, ttl) {
    return q.ninvoke(this.client, 'setex', key, ttl, value);
  };

  /**
   * Gets the value of a key
   *
   * @param {string} key
   * @returns {Promise}
>>>>>>> 38507cda
   */
  this.get = function (key) {
    return q.ninvoke(this.client, 'get', key);
  };
<<<<<<< HEAD
=======

  /**
   * Gets the value of an array of keys
   *
   * @param {array} key
   * @returns {Promise}
   */
  this.mget = function (key) {
    if (key.length === 0) {
      return q.when([]);
    }

    return q.ninvoke(this.client, 'mget', key);
  };

  /**
   * Returns all the keys matching a given pattern.
   *
   * @param pattern
   * @returns {promise} promise resolving to an array of keys
   */
  this.searchKeys = function (pattern) {
    var
      deferred = q.defer(),
      cursor = 0,
      keys = [];

    var scan = function () {
      this.client.scan(cursor, 'MATCH', pattern, 'COUNT', '10', (error, result) => {
        if (error) {
          return deferred.reject(error);
        }

        cursor = result[0];

        if (result[1].length > 0) {
          keys.push.apply(keys, result[1]);
        }

        // This means that there is no more result left to retrieve
        if (cursor === '0') {
          // Redis SCAN command does not guarantee key unicity, due to the way SCAN works
          return deferred.resolve(_.uniq(keys));
        }

        return scan();
      });
    }.bind(this);

    scan();

    return deferred.promise;
  };

  /**
   * Returns all the known keys of this database
   *
   * @returns {promise} promise resolving to an array of keys
   */
  this.getAllKeys = function () {
    return this.searchKeys('*');
  };
>>>>>>> 38507cda
};<|MERGE_RESOLUTION|>--- conflicted
+++ resolved
@@ -103,19 +103,6 @@
   };
 
   /**
-<<<<<<< HEAD
-   * @param {String} key
-   * @param {String} value
-   * @return {Promise} String "OK" on success
-   */
-  this.set = function (key, value) {
-    return q.ninvoke(this.client, 'set', [key, value]);
-  };
-
-  /**
-   * @param {String} key
-   * @returns {Promise} Serialized value matching the key
-=======
    * Create or update a key with a new value, and add a TTL to it
    *
    * @param {string} key
@@ -128,17 +115,23 @@
   };
 
   /**
+   * @param {String} key
+   * @param {String} value
+   * @return {Promise} String "OK" on success
+   */
+  this.set = function (key, value) {
+    return q.ninvoke(this.client, 'set', key, value);
+  };
+
+  /**
    * Gets the value of a key
    *
    * @param {string} key
    * @returns {Promise}
->>>>>>> 38507cda
    */
   this.get = function (key) {
     return q.ninvoke(this.client, 'get', key);
   };
-<<<<<<< HEAD
-=======
 
   /**
    * Gets the value of an array of keys
@@ -201,5 +194,4 @@
   this.getAllKeys = function () {
     return this.searchKeys('*');
   };
->>>>>>> 38507cda
 };