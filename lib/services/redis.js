var
  _ = require('lodash'),
  q = require('q'),
<<<<<<< HEAD
  redis = require('redis'),
  redisCommands = require('redis-commands'),
  util = require('util'),
  InternalError = require('../api/core/errors/internalError'),
  Service = require('./service');
=======
  Redis = require('ioredis'),
  InternalError = require('../api/core/errors/internalError');
>>>>>>> 6ed368fd

function Redis (kuzzle, options) {
  this.kuzzleConfig = kuzzle.config;
  this.client = null;
  this.initialized = null;
  this.commands = [];

  Object.defineProperties(this, {
    settings: {
      writable: true,
      value: {
        service: options.service
      }
    }
  });

  /**
   * Initialize the redis client, select the service associated database and flush it to make sure we start
   * from a clean slate
   *
   * @returns {Object} client
   */
  this.init = function () {
    if (this.initialized) {
      return this.initialized.promise;
    }

    this.initialized = q.defer();

    if (this.kuzzleConfig.cache.databases.indexOf(this.settings.service) === -1) {
      this.initialized.reject(new InternalError('Unknown database: ', this.settings.service));
      return this.initialized.promise;
    }

    this.client = buildClient(this.kuzzleConfig.cache);

    this.client.on('ready', () => {
      this.client.select(this.kuzzleConfig.cache.databases.indexOf(this.settings.service), error => {
        if (error) {
          return this.initialized.reject(error);
        }
        // do not flush publicCache
        if (this.settings.service === 'memoryStorage') {
          return this.initialized.resolve(this);
        }

        this.client.flushdb(err => {
          if (err) {
            return this.initialized.reject(err);
          }
          this.initialized.resolve(this);
        });
      });
    });

    this.client.on('error', error => {
      this.initialized.reject(error);

      kuzzle.pluginsManager.trigger('log:error', error);
    });

    this.commands = this.client.getBuiltinCommands();

    // Canonical implementations. Just wrapping redis client library into promises
    this.commands.forEach(command => {
      if (this[command]) {
        // do not override existing method
        return;
      }

      this[command] = function () {
        var
          args = [this.client, command].concat(Array.prototype.slice.call(arguments));

        return q.ninvoke.apply(this, args);
      }.bind(this);
    });

    return this.initialized.promise;
  };

  /**
   * Return some basic information about this service
   *
   * @returns {Promise} service informations
   */
  this.getInfos = function () {
    var response = {
      type: 'redis'
    };

    return this.client.info()
      .then(res => {
        var
          arr = res.split('\r\n'),
          infos = {},
          keyValuePair;

        arr.forEach(item => {
          if (item.length > 0 && !item.startsWith('#')) {
            keyValuePair = item.split(':');
            infos[keyValuePair[0]] = keyValuePair[1];
          }
        });

        response.version = infos.redis_version;
        response.mode = infos.redis_mode;
        response.memoryUsed = infos.used_memory_human;
        response.memoryPeak = infos.used_memory_peak_human;
        return response;
      });
  };

  /**
   * Add one or multiple value to a key
   *
   * @param {String} key
   * @param {String|Array} values
   * @return {Promise} Number of values created
   */
  this.add = function (key, values) {
    var
      addSet = [key];

    if (!values) {
      return q(0);
    }

    if (typeof values === 'string') {
      addSet.push(values);
    } else {
      if (values.length === 0) {
        return q(0);
      }
      addSet = addSet.concat(values);
    }

    return this.client.sadd(addSet);
  };

  /**
   * Remove one or multiple value(s) from a key
   * If the "values" argument is empty, removes the key completely
   *
   *  @param {String} key
   *  @param {String|Array} values
   *  @return {Promise} Number of values deleted
   */
  this.remove = function (key, values) {
    if (values && values.length > 0) {
      return this.client.srem(key, values);
    }

    return this.client.del(key);
  };

  /**
   * Returns all values corresponding to a key
   *
   * @param {String} key
   * @return {Promise} Array of retrieved value(s)
   */
  this.search = function (key) {
    return this.smembers(key);
  };

  /**
   * Create or update a key with a new value, and add a TTL to it
   *
   * @param {string} key
   * @param {string} value
   * @param {string} ttl - in seconds
   * @returns {Promise}
   */
  this.volatileSet = function (key, value, ttl) {
    return this.client.setex(key, ttl, value);
  };

  /**
   * Sets or updates a  timeout on a key
   *
   * @param {String} key
   * @param {Integer} timestamp time where the key should be deleted
   * @returns {Promise}
   */
  this.expireAt = function (key, timestamp) {
    return this.expireat(key, timestamp);
  };

  /**
   * Returns all the keys matching a given pattern.
   *
   * @param pattern
   * @returns {promise} promise resolving to an array of keys
   */
  this.searchKeys = function (pattern) {
    var
      deferred = q.defer(),
      cursor = 0,
      keys = [];

    var scan = function () {
      this.client.scan(cursor, 'MATCH', pattern, 'COUNT', '10', (error, result) => {
        if (error) {
          return deferred.reject(error);
        }

        cursor = result[0];

        if (result[1].length > 0) {
          keys.push.apply(keys, result[1]);
        }

        // This means that there is no more result left to retrieve
        if (cursor === '0') {
          // Redis SCAN command does not guarantee key unicity, due to the way SCAN works
          return deferred.resolve(_.uniq(keys));
        }

        return scan();
      });
    }.bind(this);

    scan();

    return deferred.promise;
  };

  /**
   * Returns all the known keys of this database
   *
   * @returns {promise} promise resolving to an array of keys
   */
  this.getAllKeys = function () {
    return this.searchKeys('*');
  };

  /**
   * Gets the value of an array of keys
   *
   * @param {array} key
   * @returns {Promise}
   */
  this.mget = function () {
    var
      args = Array.prototype.slice.call(arguments);

    if (args && args[0] && _.isArray(args[0])) {
      args = args[0];
    }

    if (args.length === 0) {
      return q([]);
    }

    return this.client.mget(args);
  };
};

<<<<<<< HEAD
}


util.inherits(Redis, Service);

module.exports = Redis;
=======
function buildClient (config) {
  if (config.nodes) {
    return new Redis.Cluster(config.nodes, {enableReadyCheck: true});
  }

  return new Redis(config.node);
}
>>>>>>> 6ed368fd
<|MERGE_RESOLUTION|>--- conflicted
+++ resolved
@@ -1,16 +1,11 @@
 var
   _ = require('lodash'),
   q = require('q'),
-<<<<<<< HEAD
-  redis = require('redis'),
   redisCommands = require('redis-commands'),
   util = require('util'),
+  Redis = require('ioredis'),
   InternalError = require('../api/core/errors/internalError'),
   Service = require('./service');
-=======
-  Redis = require('ioredis'),
-  InternalError = require('../api/core/errors/internalError');
->>>>>>> 6ed368fd
 
 function Redis (kuzzle, options) {
   this.kuzzleConfig = kuzzle.config;
@@ -27,6 +22,7 @@
     }
   });
 
+
   /**
    * Initialize the redis client, select the service associated database and flush it to make sure we start
    * from a clean slate
@@ -52,6 +48,7 @@
         if (error) {
           return this.initialized.reject(error);
         }
+
         // do not flush publicCache
         if (this.settings.service === 'memoryStorage') {
           return this.initialized.resolve(this);
@@ -268,21 +265,18 @@
 
     return this.client.mget(args);
   };
-};
-
-<<<<<<< HEAD
+
 }
 
-
 util.inherits(Redis, Service);
 
 module.exports = Redis;
-=======
+
+
 function buildClient (config) {
   if (config.nodes) {
     return new Redis.Cluster(config.nodes, {enableReadyCheck: true});
   }
 
   return new Redis(config.node);
-}
->>>>>>> 6ed368fd
+}