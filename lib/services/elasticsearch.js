var
  _ = require('lodash'),
  Promise = require('bluebird'),
  async = require('async'),
  util = require('util'),
  Service = require('./service'),
  RequestObject = require('kuzzle-common-objects').Models.requestObject,
  BadRequestError = require('kuzzle-common-objects').Errors.badRequestError,
  InternalError = require('kuzzle-common-objects').Errors.internalError,
  ServiceUnavailableError = require('kuzzle-common-objects').Errors.serviceUnavailableError,
  NotFoundError = require('kuzzle-common-objects').Errors.notFoundError,
  KuzzleError = require('kuzzle-common-objects').Errors.kuzzleError,
  es = require('elasticsearch');

/**
 * @property {Kuzzle} kuzzle
 * @property {Object} settings
 * @property {Object} client
 * @param {Kuzzle} kuzzle kuzzle instance
 * @param {Object} options used to start the service
 * @param {Object} config used to start the service
 * @constructor
 */
function ElasticSearch(kuzzle, options, config) {

  Object.defineProperties(this, {
    kuzzle: {
      value: kuzzle
    },
    settings: {
      writable: true,
      value: {
        service: options.service,
        autoRefresh: options.autoRefresh || {}
      }
    },
    client: {
      writable: true,
      value: null
    }
  });

  this.errorMessagesMapping = [
    {
      // [illegal_argument_exception] object mapping [titi] can't be changed from nested to non-nested
      regex: /^\[illegal_argument_exception\] object mapping \[(.*?)\] can't be changed from nested to non-nested$/,
      replacement: 'Can not change mapping for field "$1" from nested to another type'
    },
    {
      // [illegal_argument_exception] object mapping [baz] can't be changed from non-nested to nested
      regex: /^\[illegal_argument_exception\] object mapping \[(.*?)\] can\'t be changed from non-nested to nested$/,
      replacement: 'Can not change mapping for field "$1" from object to another type'
    },
    {
      // [illegal_argument_exception] Can't merge a non object mapping [aeaze] with an object mapping [aeaze]
      regex: /^\[illegal_argument_exception\] Can\'t merge a non object mapping \[(.*?)\] with an object mapping \[(.*?)\]$/,
      replacement: 'Can not change mapping for field "$1" from object to a scalar type'
    },
    {
      // [illegal_argument_exception] [tutu.tutu] is defined as an object in mapping [aze] but this name is already used for a field in other types
      regex: /^\[illegal_argument_exception\] \[(.*?)\] is defined as an object in mapping \[(.*?)\] but this name is already used for a field in other types$/,
      replacement: 'Can not set mapping for field "$1" on collection "$2" because the field name is already used in another collection with a different type'
    },
    {
      // [illegal_argument_exception] mapper [source.flags] of different type, current_type [string], merged_type [long]
      regex: /^\[illegal_argument_exception\] mapper \[(.*?)\] of different type, current_type \[(.*?)\], merged_type \[(.*?)\]$/,
      replacement: 'Can not change type of field "$1" from "$2" to "$3"'
    },
    {
      // [mapper_parsing_exception] Mapping definition for [flags] has unsupported parameters:  [index : not_analyzed]
      // eslint-disable-next-line no-regex-spaces
      regex: /^\[mapper_parsing_exception\] Mapping definition for \[(.*?)\] has unsupported parameters:  \[(.*?)\]$/,
      replacement: 'Parameter "$2" is not supported for field "$1"'
    },
    {
      // [mapper_parsing_exception] No handler for type [booleasn] declared on field [not]
      regex: /^\[mapper_parsing_exception\] No handler for type \[(.*?)\] declared on field \[(.*?)\]$/,
      replacement: 'Can not set mapping for field "$2" because type "$1" does not exist'
    },
    {
      // [mapper_parsing_exception] failed to parse [conditions.host.flags]
      regex: /^\[mapper_parsing_exception\] failed to parse \[(.*?)\]$/,
      replacement: 'Failed to validate value of field "$1". Are you trying to insert nested value in a non-nested field ?'
    },
    {
      // [index_not_found_exception] no such index, with { resource.type=index_or_alias resource.id=foso index=foso }
      regex: /^\[index_not_found_exception\] no such index, with { resource\.type=([^\s]+) resource\.id=([^\s]+) index=([^\s]+) }$/,
      replacement: 'Index "$2" does not exist, please create it first'
    },
    {
      // [mapper_parsing_exception] Expected map for property [fields] on field [foo] but got a class java.lang.String
      regex: /^\[mapper_parsing_exception\] Expected map for property \[fields\] on field \[(.*?)\] but got a class java\.lang\.String$/,
      replacement: 'Mapping for field "$1" must be an object with a property "type"'
    },
  ];

  /**
   * Initialize the elasticsearch client
   *
   * @returns {Promise}
   */
  this.init = function elasticsearchInit () {
    var host = config.host + ':' + config.port;

    if (this.client) {
      return Promise.resolve(this);
    }

    this.client = new es.Client({
      host,
      apiVersion: config.apiVersion
    });

    return Promise.resolve(this);
  };

  /**
   * Return some basic information about this service
   *
   * @returns {Promise} service informations
   */
  this.getInfos = function elasticsearchGetInfos () {
    var response = {
      type: 'elasticsearch',
      api: config.apiVersion
    };

    return this.client.info()
      .then(res => {
        /** @type {{version: {number: Number, lucene_version: String}}} res */
        response.version = res.version.number;
        response.lucene = res.version.lucene_version;

        return this.client.cluster.health();
      })
      .then(res => {
        /** @type {{status: String, number_of_nodes: Number}} res */
        response.status = res.status;
        response.nodes = res.number_of_nodes;
        return this.client.cluster.stats({human: true});
      })
      .then(res => {
        response.spaceUsed = res.indices.store.size;
        response.nodes = res.nodes;
        return response;
      })
      .catch(error => Promise.reject(this.formatESError(error)));
  };


  /**
   * Scroll results from previous elasticsearch query
   * @param {RequestObject} requestObject
   * @returns {Promise} resolve documents matching the scroll id
   */
  this.scroll = function elasticsearchScroll (requestObject) {
    var data = {};

    if (requestObject.data.body.scroll) {
      data.scroll = requestObject.data.body.scroll;
    }
    if (requestObject.data.body.scrollId) {
      data.scrollId = requestObject.data.body.scrollId;
    }

    if (!data.scrollId) {
      return Promise.reject(new BadRequestError('The action scroll can\'t be done without a scrollId'));
    }

    return this.client.scroll(data)
      .then(result => flattenSearchResults(result))
      .catch(error => Promise.reject(this.formatESError(error)));
  };

  /**
   * Search documents from elasticsearch with a query
   * @param {RequestObject} requestObject
   * @returns {Promise} resolve documents matching the filter
   */
  this.search = function elasticsearchSearch (requestObject) {
    var
      data = cleanData.call(this, requestObject);

    // todo add condition once the 'trash' feature has been implemented
    addActiveFilter(data);

    return this.client.search(data)
      .then(result => flattenSearchResults(result))
      .catch(error => Promise.reject(this.formatESError(error)));
  };

  /**
   * Get the document with given ID
   * @param {RequestObject} requestObject contains id
   * @returns {Promise} resolve the document
   */
  this.get = function elasticsearchGet (requestObject) {
    var
      data = cleanData.call(this, requestObject);

    delete data.body;

    // Just in case the user make a GET on url /mainindex/test/_search
    // Without this test we return something weird: a result.hits.hits with all document without filter because the body is empty in REST by default
    if (data.id === '_search') {
      return Promise.reject(new BadRequestError('The action _search can\'t be done with a GET'));
    }

    return this.client.get(data)
      .then(result => {
        if (result._source._kuzzle_info && !result._source._kuzzle_info.active) {
          // todo Feedback how to get it from the 'trash' once it is implemented
          return Promise.reject(new NotFoundError('Document ' + result._id + ' has been deleted'));
        }
        if (result._source._kuzzle_info) {
          result._kuzzle_info = result._source._kuzzle_info;
          delete result._source._kuzzle_info;
        }

        return result;
      })
      .catch(error => Promise.reject(this.formatESError(error)));
  };

  /**
   * Return the list of documents matching the ids given in the body param
   * NB: Due to internal Kuzzle mechanism, can only be called on a single index/collection,
   * using the body { ids: [.. } syntax.
   * @param {RequestObject} requestObject
   * @returns {Promise}
   */
  this.mget = function elasticsearchMget (requestObject) {
    var
      data = cleanData.call(this, requestObject);

    return this.client.mget(data)
      .then(result => {
        // harmonize response format based upon the search one
        if (result.docs) {
          result.hits = result.docs;
          delete result.docs;
        }

        return result;
      })
      .catch(error => Promise.reject(this.formatESError(error)));
  };

  /**
   * Count how many documents match the filter given in body
   * @param {RequestObject} requestObject
   * @returns {Promise} resolve the number of document
   */
  this.count = function elasticsearchCount (requestObject) {
    var
      data = cleanData.call(this, requestObject);

    /*
     ElasticSearch DSL is supposed to accept a 'query' object in the main part of the message.
     Problem is: the 'count' action only accepts a 'body' object, and any query passed to it is ignored.

     So, in order to suppress this discrepancy, if a count action is called without a body but with a query,
     we embed the query object in a body one.
     */
    if (!data.body || Object.keys(data.body).length === 0) {
      if (data.query && Object.keys(data.query).length > 0) {
        data.body = {query: data.query};
        delete data.query;
      } else {
        delete data.body;
      }
    }

    // todo add condition once the 'trash' feature has been implemented
    addActiveFilter(data);
    return this.client.count(data)
      .catch(error => Promise.reject(this.formatESError(error)));
  };

  /**
   * Send to elasticsearch the new document
   * Clean data for match the elasticsearch specification
   *
   * @param {RequestObject} requestObject
   * @returns {Promise} resolve an object that contains _id
   */
  this.create = function elasticsearchCreate (requestObject) {
    var
      data = cleanData.call(this, requestObject);

    if (data.body._routing) {
      Promise.reject(new BadRequestError('Kuzzle does not support "_routing" in create action.'));
    }

    // Add metadata
    data.body._kuzzle_info = {
      author: requestObject.userId ? String(requestObject.userId) : null,
      createdAt: Date.now(),
      updatedAt: null,
      updater: null,
      active: true
    };

    // Check if the document exists and has not been deleted (active: false)
    if (data.id) {
      return this.client.get({
        index: data.index,
        type: data.type,
        id: data.id
      })
        .then(result => {
          if (result._source._kuzzle_info && !result._source._kuzzle_info.active) {
            // Replace the document if it is inactive
            return this.client.index(data)
              .then(res => refreshIndexIfNeeded.call(this, data, _.extend(res, {_source: requestObject.data.body})))
              .catch(error => {
                return Promise.reject(this.formatESError(error));
              });
          }

          return Promise.resolve(true);
        })
        .catch((err) => {
          // The document exist, skip creation
          if (err && err.displayName !== 'NotFound') {
            return Promise.reject(err);
          }

          return Promise.resolve(true);
        })
        .then(create => {
          if (create === true) {
            // The document doesn't exist, we create it
            return this.client.create(data)
              .then(result => refreshIndexIfNeeded.call(this, data, _.extend(result, {_source: requestObject.data.body})))
              .catch(error => {
                return Promise.reject(this.formatESError(error));
              });
          }

          return Promise.resolve();
        });
    }
    return this.client.create(data)
      .then(result => refreshIndexIfNeeded.call(this, data, _.extend(result, {_source: requestObject.data.body})))
      .catch(error => {
        return Promise.reject(this.formatESError(error));
      });
  };

  /**
   * Create a new document to ElasticSearch, or replace it if it already exist
   *
   * @param {RequestObject} requestObject
   * @returns {Promise} resolve an object that contains _id
   */
  this.createOrReplace = function elasticsearchCreateOrReplace (requestObject) {
    var
      data = cleanData.call(this, requestObject);

    if (data.body._routing) {
      Promise.reject(new BadRequestError('Kuzzle does not support "_routing" in createOrReplace action.'));
    }

    // Add metadata
    data.body._kuzzle_info = {
      author: requestObject.userId ? String(requestObject.userId) : null,
      createdAt: Date.now(),
      updatedAt: null,
      updater: null,
      active: true
    };

    return this.client.index(data)
      .then(result => refreshIndexIfNeeded.call(this, data, _.extend(result, {_source: requestObject.data.body})))
      .catch(error => Promise.reject(this.formatESError(error)));
  };

  /**
   * Send to elasticsearch the partial document
   * with the id to update
   *
   * @param {RequestObject} requestObject
   * @returns {Promise} resolve an object that contains _id
   */
  this.update = function elasticsearchUpdate (requestObject) {
    var
      data = cleanData.call(this, requestObject);

    if (data.body._routing) {
      Promise.reject(new BadRequestError('Kuzzle does not support "_routing" in update action.'));
    }

    // Add metadata
    data.body._kuzzle_info = {
      updatedAt: Date.now(),
      updater: requestObject.userId ? String(requestObject.userId) : null
    };

    data.body = {doc: data.body};

    return this.client.update(data)
      .then(result => refreshIndexIfNeeded.call(this, data, result))
      .catch(error => Promise.reject(this.formatESError(error)));
  };

  /**
   * Replace a document to ElasticSearch
   *
   * @param {RequestObject} requestObject
   * @returns {Promise} resolve an object that contains _id
   */
  this.replace = function elasticsearchReplace (requestObject) {
    var
      data = cleanData.call(this, requestObject),
      existQuery = {
        index: data.index,
        type: data.type,
        id: data.id
      };

    if (data.body._routing) {
      Promise.reject(new BadRequestError('Kuzzle does not support "_routing" in replace action.'));
    }

    // Add metadata
    data.body._kuzzle_info = {
      author: requestObject.userId ? String(requestObject.userId) : null,
      createdAt: Date.now(),
      updatedAt: null,
      updater: null,
      active: true
    };
    // extends the response with the source from requestObject
    // When we write in ES, the response from it doesn't contain the initial document content
    return this.client.exists(existQuery)
      .then((exists) => {
        if (exists) {
          return this.client.index(data);
        }

        return Promise.reject(new NotFoundError('Document with id ' + data.id + ' not found.'));
      })
      .then(result => refreshIndexIfNeeded.call(this, data, _.extend(result, {_source: requestObject.data.body})));
  };

  /**
   * Send to elasticsearch the document id to delete
   *
   * @param {RequestObject} requestObject
   * @returns {Promise} resolve an object that contains _id
   */
  this.delete = function elasticsearchDelete (requestObject) {
    var
      data = cleanData.call(this, requestObject);

    // todo do not delete the document but pass active to false
    return this.client.delete(data)
      .then(result => refreshIndexIfNeeded.call(this, data, result))
      .catch(error => Promise.reject(this.formatESError(error)));
  };

  /**
   * Delete all document that match the given filter
   *
   * @param {RequestObject} requestObject
   * @returns {Promise} resolve an object with ids
   */
  this.deleteByQuery = function elasticsearchDeleteByQuery (requestObject) {
    var
      data = cleanData.call(this, requestObject),
      bodyBulk = [];

    if (requestObject.data.body === null) {
      return Promise.reject(new BadRequestError('null is not a valid document ID'));
    }

    data.scroll = '30s';

    // todo do not delete the document but pass active to false
    return getAllIdsFromQuery.call(this, data)
      .then(ids => {
        return new Promise((resolve, reject) => {
          async.each(ids, (id, callback) => {
            bodyBulk.push({delete: {_index: data.index, _type: data.type, _id: id}});
            callback();
          }, () => {
            if (bodyBulk.length === 0) {
              return resolve({ids: []});
            }

            this.client.bulk({body: bodyBulk})
              .then(() => refreshIndexIfNeeded.call(this, data, {ids: ids}))
              .then(result => resolve(result))
              .catch(error => reject(this.formatESError(error)));
          });
        });
      });
  };

  /**
   * Create an empty collection with no mapping
   *
   * @param {RequestObject} requestObject
   * @returns {Promise}
   */
  this.createCollection = function elasticsearchCreateCollection (requestObject) {
    var
      data = cleanData.call(this, requestObject);

    data.body = {};
    data.body[data.type] = {};

    return this.client.indices.putMapping(data)
      .catch(error => Promise.reject(this.formatESError(error)));
  };

  /**
   * Empty the content of a collection. Keep the existing mapping.
   *
   * @param {RequestObject} requestObject
   * @returns {Promise}
   */
  this.truncateCollection = function elasticsearchTruncateCollection (requestObject) {
    var
      deleteRequestObject = new RequestObject({
        index: requestObject.index,
        collection: requestObject.collection,
        body: {}
      });

    return this.deleteByQuery(deleteRequestObject)
      .catch(error => Promise.reject(this.formatESError(error)));
  };

  /**
   * Run several action and document
   *
   * @param {RequestObject} requestObject
   * @returns {Promise}
   */
  this.import = function elasticsearchImport (requestObject) {
    var
      nameActions = ['index', 'create', 'update', 'delete'],
      optionalAttributes = ['consistency', 'refresh', 'routing', 'timeout', 'fields'],
      data = cleanData.call(this, requestObject),
      bulkData,
      error = null;

    if (!data.body) {
      return Promise.reject(new BadRequestError('Bulk import: Parse error: document <body> is missing'));
    }

    if (!data.body.bulkData) {
      return Promise.reject(new BadRequestError('Bulk import: Parse error: input paramter <bulkData> is missing'));
    }

    bulkData = {
      body: data.body.bulkData
    };
    optionalAttributes.forEach(attr => {
      if (data[attr] !== undefined) {
        bulkData[attr] = data[attr];
      }
    });

    // set missing index & type if possible
    bulkData.body.forEach(item => {
      var action = Object.keys(item)[0];
      if (nameActions.indexOf(action) !== -1) {
        if (!item[action]._type && data.type !== undefined) {
          item[action]._type = data.type;
        }
        if (!item[action]._type) {
          error = new BadRequestError('Missing data collection argument');
        }

        if (!item[action]._index && data.index !== undefined) {
          item[action]._index = data.index;
        }
        if (!item[action]._index) {
          error = new BadRequestError('Missing data collection argument');
          return false;
        }
      }
    });

    if (error) {
      return Promise.reject(error);
    }

    return this.client.bulk(bulkData)
      .then(response => refreshIndexIfNeeded.call(this, data, response))
      .then(result => {
        // If some errors occured during the Bulk, we send a "Partial Error" response :
        if (result.errors) {
          result.partialErrors = [];

          Object.keys(result.items).forEach(resultItem => {
            Object.keys(result.items[resultItem]).forEach(action => {
              var item = result.items[resultItem][action];
              if (item.error) {
                item.action = action;
                result.partialErrors.push(item);
              }
            });
          });
        }

        return result;
      })
      .catch(err => Promise.reject(this.formatESError(err)));
  };

  /**
   * Add a mapping definition to a specific type
   *
   * @param {RequestObject} requestObject
   * @return {Promise}
   */
  this.updateMapping = function elasticsearchUpdateMapping (requestObject) {
    var
      data = cleanData.call(this, requestObject);

    return this.client.indices.putMapping(data)
      .catch(error => Promise.reject(this.formatESError(error)));
  };

  /**
   * Retrieve mapping definition for index/type
   *
   * @param {RequestObject} requestObject
   * @return {Promise}
   */
  this.getMapping = function elasticsearchGetMapping (requestObject) {
    var
      data = cleanData.call(this, requestObject);

    delete data.body;

    return this.client.indices.getMapping(data)
      .then(result => {
        if (result[requestObject.index]) {
          if (result[requestObject.index].mappings[requestObject.collection].properties) {
            delete result[requestObject.index].mappings[requestObject.collection].properties._kuzzle_info;
          }

          return result;
        }

        return Promise.reject(new NotFoundError('No mapping for index "' + requestObject.index + '"'));
      })
      .catch(error => Promise.reject(this.formatESError(error)));
  };

  /**
   * Retrieve the complete list of existing data collections in the current index
   *
   * @param {RequestObject} requestObject
   * @return {Promise}
   */
  this.listCollections = function elasticsearchListCollections (requestObject) {
    var
      data = cleanData.call(this, requestObject);

    delete data.body;

    return this.client.indices.getMapping(data)
      .then(result => {
        var collections = [];

        if (result[requestObject.index]) {
          collections = Object.keys(result[requestObject.index].mappings);
        }

        return {collections: {stored: collections}};
      })
      .catch(error => Promise.reject(this.formatESError(error)));
  };

  /**
   * Reset all indexes that the users is allowed to delete
   *
   * @return {Promise}
   */
  this.deleteIndexes = function elasticsearchDeleteIndexes (requestObject) {
    var deletedIndexes = requestObject.data.body.indexes;

    delete requestObject.data.body;

    if (deletedIndexes === undefined || deletedIndexes.length === 0) {
      return Promise.resolve({deleted: []});
    }

    return this.client.indices.delete({index: deletedIndexes})
      .then(() => ({deleted: deletedIndexes}))
      .catch(error => Promise.reject(this.formatESError(error)));
  };

  /**
   * List all known indexes
   *
   * @returns {Promise}
   */
  this.listIndexes = function elasticsearchListIndexes () {
    var
      indexes = [];

    return this.client.indices.getMapping()
      .then(result => {
        indexes = Object.keys(result);
        indexes = indexes.filter(indexName => {
          // @todo : manage internal index properly
          // exclude empty results
          return indexName !== '';
        });

        return {indexes};
      })
      .catch(error => Promise.reject(this.formatESError(error)));
  };

  /**
   * Create a new index
   *
   * @param {object} requestObject
   * @returns {Promise}
   */
  this.createIndex = function elasticsearchCreateIndex (requestObject) {
    var
      data = cleanData.call(this, requestObject);

    return this.client.indices.create({index: data.index})
      .catch(error => Promise.reject(this.formatESError(error)));
  };

  /**
   * Delete an index
   *
   * @param {object} requestObject
   * @returns {Promise}
   */
  this.deleteIndex = function elasticsearchDeleteIndex (requestObject) {
    var
      data = cleanData.call(this, requestObject);

    delete this.settings.autoRefresh[data.index];
    return this.client.indices.delete({index: data.index})
      .catch(error => Promise.reject(this.formatESError(error)));
  };

  /**
   * Forces a refresh on the index.
   *
   * /!\ Can lead to some performance issues.
   * cf https://www.elastic.co/guide/en/elasticsearch/guide/current/near-real-time.html for more details
   *
   * @param {object} requestObject
   * @returns {Promise}
   */
  this.refreshIndex = function elasticsearchRefreshIndex (requestObject) {
    var
      data = cleanData.call(this, requestObject);

    return this.client.indices.refresh({index: data.index})
      .catch(error => Promise.reject(this.formatESError(error)));
  };

  /**
   * gets the autorefresh value currently set for the given index
   *
   * @param {object} requestObject
   * @returns {Promise}
   */
  this.getAutoRefresh = function elasticsearchGetAutoRefresh (requestObject) {
    return Promise.resolve(this.settings.autoRefresh[requestObject.index] === true);
  };

  /**
   * (dis|en)able the autorefresh for the index given in the requestObject.
   *
   * @param {object} requestObject
   * @returns {Promise}
   */
  this.setAutoRefresh = function elasticsearchSetAutoRefresh (requestObject) {
    var index = requestObject.index;

    if (requestObject.data.body.autoRefresh === true) {
      this.settings.autoRefresh[index] = true;
    }
    else {
      delete this.settings.autoRefresh[index];
    }

    return this.saveSettings()
      .then(() => this.getAutoRefresh(requestObject));
  };

  this.formatESError = function elasticsearchFormatESError (error) {
    var
      kuzzleError,
      messageReplaced,
      message = error.message || '';

    messageReplaced = this.errorMessagesMapping.some(mapping => {
      message = message.replace(mapping.regex, mapping.replacement);
      return (message !== error.message);
    });

<<<<<<< HEAD
    if (error instanceof KuzzleError) {
      return error;
=======

    if (error instanceof es.errors.NoConnections) {
      return new ServiceUnavailableError('Elasticsearch service is not connected');
>>>>>>> 8122f7dd
    }

    switch (error.displayName) {
      case 'BadRequest':
        if (!messageReplaced) {
          message = error.body.error.root_cause ? error.body.error.root_cause[0].reason : error.body.error.reason;

          this.kuzzle.pluginsManager.trigger('log:warn', '[warning] unhandled elasticsearch error:\n' + error.message);
        }

        kuzzleError = new BadRequestError(message);
        break;
      case 'NotFound':
        if (!messageReplaced) {
          message = error.body.error
            ? error.body.error.reason + ': ' + error.body.error['resource.id']
            : error.message + ': ' + error.body._id;

          this.kuzzle.pluginsManager.trigger('log:warn', '[warning] unhandled elasticsearch error:\n' + error.message);
        }

        kuzzleError = new NotFoundError(message);
        break;
      default:
        kuzzleError = new Error(message);

        this.kuzzle.pluginsManager.trigger('log:warn', '[warning] unhandled elasticsearch error:\n' + error.message);
        break;
    }

    kuzzleError.internalError = error;
    kuzzleError.service = 'elasticsearch';

    return kuzzleError;
  };
}

util.inherits(ElasticSearch, Service);

module.exports = ElasticSearch;

/**
 * Clean requestObject data: remove all attributes created for kuzzle,
 * add index and map the name 'collection' to 'type' for ES
 * @param {RequestObject} requestObject
 * @return {Object} data the data with cleaned attributes
 */

function cleanData(requestObject) {
  var data = {};

  if (requestObject.index !== undefined) {
    data.index = requestObject.index;
  }

  if (requestObject.collection !== undefined) {
    data.type = requestObject.collection;
  }

  if (requestObject.data._id) {
    data.id = requestObject.data._id;
  }

  if (requestObject.data.body) {
    if (requestObject.data.body.from !== undefined) {
      data.from = requestObject.data.body.from;
      delete requestObject.data.body.from;
    }
    if (requestObject.data.body.size !== undefined) {
      data.size = requestObject.data.body.size;
      delete requestObject.data.body.size;
    }
    if (requestObject.data.body.scroll !== undefined) {
      data.scroll = requestObject.data.body.scroll;
      delete requestObject.data.body.scroll;
    }
  }

  Object.keys(requestObject.data).forEach(attr => {
    if (attr !== '_id') {
      data[attr] = requestObject.data[attr];
    }
  });

  if (data.body && data.body._id) {
    delete data.body._id;
  }

  return data;
}

/**
 * Scroll index in elasticsearch and return all document ids that match the filter
 *
 * @this ElasticSearch
 * @param {Object} data
 * @returns {Promise} resolve an array
 */
function getAllIdsFromQuery(data) {
  var
    ids = [];

  return new Promise((resolve, reject) => {
    this.client.search(data, function getMoreUntilDone(error, response) {
      if (error) {
        return reject(error);
      }

      response.hits.hits.forEach(hit => {
        ids.push(hit._id);
      });

      if (response.hits.total !== ids.length) {
        this.client.scroll({
          scrollId: response._scroll_id,
          scroll: data.scroll
        }, getMoreUntilDone.bind(this));
      }
      else {
        resolve(ids);
      }
    }.bind(this));
  });
}

/**
 * Add filter to get only the active documents
 * @param data
 */
function addActiveFilter(data) {
  var
    queryObject = {
      bool: {
        filter: [{bool: {should: [{term: {'_kuzzle_info.active': true}}, {missing: {'field': '_kuzzle_info'}}]}}]
      }
    };

  if (data.body && data.body.query) {
    queryObject.bool.must = data.body.query;
    data.body.query = queryObject;
  }
  else if (data.body) {
    data.body.query = queryObject;
  }
  else {
    data.body = {
      query: queryObject
    };
  }
}

/**
 * Triggers an refresh call on the index set in the data request if the autoRefresh is on.
 * Else, passes the response through.
 *
 * @this ElasticSearch
 * @param {Object} data       The data computed from the requestObject
 * @param {Object} response   The response from elasticsearch
 * @returns {Promise}
 */
function refreshIndexIfNeeded(data, response) {
  if (data && data.index && this.settings.autoRefresh[data.index]) {
    return this.refreshIndex(new RequestObject({index: data.index}))
      .then(() => response)
      .catch(error => {
        // index refresh failures are non-blocking
        this.kuzzle.pluginsManager.trigger('log:error', new InternalError('Error refreshing index ' + data.index + ':\n' + error.message));

        return Promise.resolve(response);
      });
  }

  return Promise.resolve(response);
}

/**
 * Remove depth in object (replace hits.hits<array>, with hits<array>)
 * Move _kuzzle_info from the document body to the root
 *
 * @param result
 * @returns {*}
 */
function flattenSearchResults(result) {
  if (result.hits) {
    result = _.extend(result, result.hits);
  }

  result.hits = result.hits.map(o => {
    if (o._source._kuzzle_info) {
      // Move _kuzzle_info from the document body to the root
      o._kuzzle_info = o._source._kuzzle_info;
      delete o._source._kuzzle_info;
    }

    return o;
  });

  return result;
}<|MERGE_RESOLUTION|>--- conflicted
+++ resolved
@@ -807,14 +807,12 @@
       return (message !== error.message);
     });
 
-<<<<<<< HEAD
     if (error instanceof KuzzleError) {
       return error;
-=======
+    }
 
     if (error instanceof es.errors.NoConnections) {
       return new ServiceUnavailableError('Elasticsearch service is not connected');
->>>>>>> 8122f7dd
     }
 
     switch (error.displayName) {
