--- conflicted
+++ resolved
@@ -43,12 +43,22 @@
    * @param {RequestObject} requestObject
    * @returns {Promise} resolve documents matching the filter
    */
-  search: function (requestObject) {
-    var
-      data = cleanData.call(this, requestObject);
-
-    return this.client.search(data);
-  },
+   search: function (requestObject) {
+    var
+      deferred = q.defer(),
+      data = cleanData.call(this, requestObject);
+
+      this.client.search(data)
+        .then(function (result) {
+          deferred.resolve(new ResponseObject(requestObject, result));
+      })
+      .catch(function (error) {
+        deferred.reject(error);
+      });
+
+    return deferred.promise;
+  },
+
 
   /**
    * Get the document with given ID
@@ -235,9 +245,6 @@
 
     delete data.body;
 
-<<<<<<< HEAD
-    return this.client.indices.getMapping(data);
-=======
     this.client.indices.getMapping(data)
       .then(function (result) {
         if (result[this.kuzzleConfig[this.engineType].index]) {
@@ -278,7 +285,6 @@
       });
 
     return deferred.promise;
->>>>>>> 56dc3dcc
   }
 };
 
