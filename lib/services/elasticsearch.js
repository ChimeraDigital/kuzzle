'use strict';

const
  debug = require('debug')('kuzzle:services:elasticsearch'),
  _ = require('lodash'),
  Promise = require('bluebird'),
  Service = require('./service'),
  BadRequestError = require('kuzzle-common-objects').errors.BadRequestError,
  InternalError = require('kuzzle-common-objects').errors.InternalError,
  ServiceUnavailableError = require('kuzzle-common-objects').errors.ServiceUnavailableError,
  NotFoundError = require('kuzzle-common-objects').errors.NotFoundError,
  KuzzleError = require('kuzzle-common-objects').errors.KuzzleError,
  ExternalServiceError = require('kuzzle-common-objects').errors.ExternalServiceError,
  Request = require('kuzzle-common-objects').Request,
  es = require('elasticsearch'),
  compareVersions = require('compare-versions');

const errorMessagesMapping = [
  {
    // [illegal_argument_exception] object mapping [titi] can't be changed from nested to non-nested
    regex: /^\[illegal_argument_exception] object mapping \[(.*?)] can't be changed from nested to non-nested$/,
    replacement: 'Can not change mapping for field "$1" from nested to another type'
  },
  {
    // [illegal_argument_exception] object mapping [baz] can't be changed from non-nested to nested
    regex: /^\[illegal_argument_exception] object mapping \[(.*?)] can't be changed from non-nested to nested$/,
    replacement: 'Can not change mapping for field "$1" from object to another type'
  },
  {
    // [illegal_argument_exception] Can't merge a non object mapping [aeaze] with an object mapping [aeaze]
    regex: /^\[illegal_argument_exception] Can't merge a non object mapping \[(.*?)] with an object mapping \[(.*?)]$/,
    replacement: 'Can not change mapping for field "$1" from object to a scalar type'
  },
  {
    // [illegal_argument_exception] [tutu.tutu] is defined as an object in mapping [aze] but this name is already used for a field in other types
    regex: /^\[illegal_argument_exception] \[(.*?)] is defined as an object in mapping \[(.*?)] but this name is already used for a field in other types$/,
    replacement: 'Can not set mapping for field "$1" on collection "$2" because the field name is already used in another collection with a different type'
  },
  {
    // [illegal_argument_exception] mapper [source.flags] of different type, current_type [string], merged_type [long]
    regex: /^\[illegal_argument_exception] mapper \[(.*?)] of different type, current_type \[(.*?)], merged_type \[(.*?)]$/,
    replacement: 'Can not change type of field "$1" from "$2" to "$3"'
  },
  {
    // [mapper_parsing_exception] Mapping definition for [flags] has unsupported parameters:  [index : not_analyzed]
    // eslint-disable-next-line no-regex-spaces
    regex: /^\[mapper_parsing_exception] Mapping definition for \[(.*?)] has unsupported parameters:  \[(.*?)]$/,
    replacement: 'Parameter "$2" is not supported for field "$1"'
  },
  {
    // [mapper_parsing_exception] No handler for type [booleasn] declared on field [not]
    regex: /^\[mapper_parsing_exception] No handler for type \[(.*?)] declared on field \[(.*?)]$/,
    replacement: 'Can not set mapping for field "$2" because type "$1" does not exist'
  },
  {
    // [mapper_parsing_exception] failed to parse [conditions.host.flags]
    regex: /^\[mapper_parsing_exception] failed to parse \[(.*?)]$/,
    replacement: 'Failed to validate value of field "$1". Are you trying to insert nested value in a non-nested field ?'
  },
  {
    // [index_not_found_exception] no such index, with { resource.type=index_or_alias resource.id=foso index=foso }
    regex: /^\[index_not_found_exception] no such index, with { resource\.type=([^\s]+) resource\.id=([^\s]+) (index_uuid=.* )?index=([^\s]+) }$/,
    replacement: 'Index "$2" does not exist, please create it first'
  },
  {
    // [mapper_parsing_exception] Expected map for property [fields] on field [foo] but got a class java.lang.String
    regex: /^\[mapper_parsing_exception] Expected map for property \[fields] on field \[(.*?)] but got a class java\.lang\.String$/,
    replacement: 'Mapping for field "$1" must be an object with a property "type"'
  },
  {
    // [search_context_missing_exception] No search context found for id [154] (and) ...
    regex: /^\[search_context_missing_exception] No search context found for id(.*)+/,
    replacement: 'Unable to execute scroll request: scrollId seems to be outdated'
  },
  {
    regex: /^\[version_conflict_engine_exception] \[data]\[(.*?)]: version conflict.*$/,
    replacement: 'Unable to modify document "$1": cluster sync failed (too many simultaneous changes applied)'
  }
];

/**
 * @property {Kuzzle} kuzzle
 * @property {object} settings
 * @property {object} client
 * @param {Kuzzle} kuzzle kuzzle instance
 * @param {object} options used to start the service
 * @param {object} config used to start the service
 * @constructor
 */
class ElasticSearch extends Service {
  constructor(kuzzle, options, config) {
    super();
    this.kuzzle = kuzzle;
    this.config = config;
    this.settings = {
      service: options.service,
      autoRefresh: options.autoRefresh || {}
    };
    this.client = null;
    this.esVersion = null;
  }

  /**
   * Initialize the elasticsearch client
   *
   * @returns {Promise}
   */
  init() {
    if (this.client) {
      return Promise.resolve(this);
    }

    this.client = buildClient({
      host: this.config.host + ':' + this.config.port,
      apiVersion: this.config.apiVersion
    });

    return Promise.resolve(this.client.info())
      .then(response => {
        this.esVersion = response.version;

        if (this.esVersion && compareVersions(this.esVersion.number, '5.0.0') < 0) {
          return Promise.reject(`Your elasticsearch version is ${this.esVersion.number}; Only elasticsearch version 5.0.0 and above are supported.`);
        }

        return Promise.resolve(this);
      });
  }

  /**
   * Return some basic information about this service
   *
   * @returns {Promise} service informations
   */
  getInfos() {
    const response = {
      type: 'elasticsearch',
      api: this.config.apiVersion
    };

    return this.client.info()
      .then(res => {
        /** @type {{version: {number: Number, lucene_version: String}}} res */
        response.version = res.version.number;
        response.lucene = res.version.lucene_version;

        return this.client.cluster.health();
      })
      .then(res => {
        /** @type {{status: String, number_of_nodes: Number}} res */
        response.status = res.status;
        response.nodes = res.number_of_nodes;
        return this.client.cluster.stats({human: true});
      })
      .then(res => {
        response.spaceUsed = res.indices.store.size;
        response.nodes = res.nodes;
        return response;
      })
      .catch(error => Promise.reject(this.formatESError(error)));
  }

  /**
   * Scroll results from previous elasticsearch query
   * @param {Request} request
   * @returns {Promise} resolve documents matching the scroll id
   */
  scroll(request) {
<<<<<<< HEAD
    const esRequest = initESRequest(request, this.kuzzle, ['scroll', 'scrollId']);
=======
    const esRequest = getElasticsearchRequest(request, ['scroll', 'scrollId']);
>>>>>>> abf43eb2

    if (!esRequest.scroll) {
      esRequest.scroll = this.config.defaults.scrollTTL;
    }

    return this.client.scroll(esRequest)
      .then(result => flattenSearchResults(result))
      .catch(error => Promise.reject(this.formatESError(error)));
  }

  /**
   * Search documents from elasticsearch with a query
   * @param {Request} request
   * @returns {Promise} resolve documents matching the filter
   */
  search(request) {
<<<<<<< HEAD
    const esRequest = initESRequest(request, this.kuzzle, ['from', 'size', 'scroll']);

    esRequest.body = request.input.body;
=======
    const esRequest = getElasticsearchRequest(request, ['from', 'size', 'scroll']);
>>>>>>> abf43eb2

    // todo add condition once the 'trash' feature has been implemented
    addActiveFilter(esRequest);

    return this.client.search(esRequest)
      .then(result => flattenSearchResults(result))
      .catch(error => Promise.reject(this.formatESError(error)));
  }

  /**
   * Get the document with given ID
   * @param {Request} request
   * @returns {Promise} resolve the document
   */
  get(request) {
<<<<<<< HEAD
    const esRequest = initESRequest(request, this.kuzzle);
=======
    const esRequest = getElasticsearchRequest(request);
>>>>>>> abf43eb2

    esRequest.id = request.input.resource._id;

    // Just in case the user make a GET on url /mainindex/test/_search
    // Without this test we return something weird: a result.hits.hits with all document without filter because the body is empty in HTTP by default
    if (esRequest.id === '_search') {
      return Promise.reject(new BadRequestError('The action _search can\'t be done with a GET'));
    }

    return this.client.get(esRequest)
      .then(result => {
        if (result._source) {
          if (result._source._kuzzle_info && !result._source._kuzzle_info.active) {
            // todo Feedback how to get it from the 'trash' once it is implemented
            return Promise.reject(new NotFoundError(`Document ${result._id} was already deleted`));
          }
          if (result._source._kuzzle_info) {
            result._kuzzle_info = result._source._kuzzle_info;
            delete result._source._kuzzle_info;
          }
        }

        return result;
      })
      .catch(error => Promise.reject(this.formatESError(error)));
  }

  /**
   * Return the list of documents matching the ids given in the body param
   * NB: Due to internal Kuzzle mechanism, can only be called on a single index/collection,
   * using the body { ids: [.. } syntax.
   * @param {Request} request
   * @returns {Promise}
   */
  mget(request) {
<<<<<<< HEAD
    const esRequest = initESRequest(request, this.kuzzle);

    esRequest.body = request.input.body;
=======
    const esRequest = getElasticsearchRequest(request);
>>>>>>> abf43eb2

    return this.client.mget(esRequest)
      .then(result => {
        // harmonize response format based upon the search one
        if (result.docs) {
          result.hits = result.docs;
          delete result.docs;
        }

        return result;
      })
      .catch(error => Promise.reject(this.formatESError(error)));
  }

  /**
   * Count how many documents match the filter given in body
   * @param {Request} request
   * @returns {Promise} resolve the number of document
   */
  count(request) {
<<<<<<< HEAD
    const esRequest = initESRequest(request, this.kuzzle);

    esRequest.body = request.input.body;
=======
    const esRequest = getElasticsearchRequest(request);
>>>>>>> abf43eb2

    // todo add condition once the 'trash' feature has been implemented
    addActiveFilter(esRequest);
    return this.client.count(esRequest)
      .catch(error => Promise.reject(this.formatESError(error)));
  }

  /**
   * Send to elasticsearch the new document
   * Clean data for match the elasticsearch specification
   *
   * @param {Request} request
   * @returns {Promise} resolve an object that contains _id
   */
  create(request) {
<<<<<<< HEAD
    const esRequest = initESRequest(request, this.kuzzle, ['refresh']);

    esRequest.id = request.input.resource._id;
    esRequest.body = request.input.body;
=======
    const esRequest = getElasticsearchRequest(request, ['refresh']);
>>>>>>> abf43eb2

    if (esRequest.body._routing) {
      return Promise.reject(new BadRequestError('Kuzzle does not support "_routing" in create action.'));
    }

    if (esRequest.hasOwnProperty('refresh')) {
      if (compareVersions(this.config.apiVersion, '5.0') < 0) {
        return Promise.reject(new BadRequestError(`Refresh parameter is not supported by the version "${this.config.apiVersion}" of Elasticsearch API`));
      }
      if (esRequest.refresh !== 'wait_for' && esRequest.refresh !== 'false' && esRequest.refresh !== false) {
        return Promise.reject(new BadRequestError('Refresh parameter only supports the value "wait_for" or false'));
      }
    }

    // Add metadata
    esRequest.body._kuzzle_info = {
      author: request.context.user._id ? String(request.context.user._id) : null,
      createdAt: Date.now(),
      updatedAt: null,
      updater: null,
      active: true,
      deletedAt: null
    };

    if (esRequest.id) {
      // Check if the document exists and has not been deleted (active: false)
      return this.client.get({index: esRequest.index, type: esRequest.type, id: esRequest.id})
        .then(result => {
          if (result._source._kuzzle_info && !result._source._kuzzle_info.active) {
            // The document is inactive, we replace it and masquerade the result as a creation
            return this.client.index(esRequest)
              .then(res => {
                res.result = 'created';
                res.created = true;

                return this.refreshIndexIfNeeded(esRequest, _.extend(res, {_source: request.input.body}));
              })
              .catch(error => {
                return Promise.reject(this.formatESError(error));
              });
          }

          // The document exits and is active, we reject to prevent the creation
          return Promise.reject(new BadRequestError('Document already exists'));
        })
        // Pitfall of all previous rejections
        .catch(err => {
          if (err.displayName === 'NotFound') {
            // The document doesn't exist, we create it
            return this.client.create(esRequest)
              .then(result => this.refreshIndexIfNeeded(esRequest, _.extend(result, {_source: request.input.body})))
              .catch(error => Promise.reject(this.formatESError(error)));
          }

          // A "real" error occured, we reject it
          return Promise.reject(err);
        });
    }

    return this.client.index(esRequest)
      .then(result => this.refreshIndexIfNeeded(esRequest, _.extend(result, {_source: request.input.body})))
      .catch(error => Promise.reject(this.formatESError(error)));
  }

  /**
   * Create a new document to ElasticSearch, or replace it if it already exist
   *
   * @param {Request} request
   * @returns {Promise} resolve an object that contains _id
   */
  createOrReplace(request) {
<<<<<<< HEAD
    const esRequest = initESRequest(request, this.kuzzle, ['refresh']);

    esRequest.id = request.input.resource._id;
    esRequest.body = request.input.body;
=======
    const esRequest = getElasticsearchRequest(request, ['refresh']);
>>>>>>> abf43eb2

    if (esRequest.body._routing) {
      return Promise.reject(new BadRequestError('Kuzzle does not support "_routing" in createOrReplace action.'));
    }

    if (esRequest.hasOwnProperty('refresh')) {
      if (compareVersions(this.config.apiVersion, '5.0') < 0) {
        return Promise.reject(new BadRequestError(`Refresh parameter is not supported by the version "${this.config.apiVersion}" of Elasticsearch API`));
      }
      if (esRequest.refresh !== 'wait_for' && esRequest.refresh !== 'false' && esRequest.refresh !== false) {
        return Promise.reject(new BadRequestError('Refresh parameter only supports the value "wait_for" or false'));
      }
    }

    // Add metadata
    esRequest.body._kuzzle_info = {
      author: request.context.user._id ? String(request.context.user._id) : null,
      createdAt: Date.now(),
      updatedAt: null,
      updater: null,
      active: true,
      deletedAt: null
    };

    return this.client.index(esRequest)
      .then(result => this.refreshIndexIfNeeded(esRequest, _.extend(result, {_source: request.input.body})))
      .catch(error => Promise.reject(this.formatESError(error)));
  }

  /**
   * Send to elasticsearch the partial document
   * with the id to update
   *
   * @param {Request} request
   * @returns {Promise} resolve an object that contains _id
   */
  update(request) {
<<<<<<< HEAD
    const esRequest = initESRequest(request, this.kuzzle, ['refresh', 'retryOnConflict']);

    esRequest.id = request.input.resource._id;
    esRequest.body = request.input.body;
=======
    const esRequest = getElasticsearchRequest(request, ['refresh', 'retryOnConflict']);
>>>>>>> abf43eb2

    if (esRequest.body._routing) {
      return Promise.reject(new BadRequestError('Kuzzle does not support "_routing" in update action.'));
    }

    if (esRequest.hasOwnProperty('refresh')) {
      if (compareVersions(this.config.apiVersion, '5.0') < 0) {
        return Promise.reject(new BadRequestError(`Refresh parameter is not supported by the version "${this.config.apiVersion}" of Elasticsearch API`));
      }
      if (esRequest.refresh !== 'wait_for' && esRequest.refresh !== 'false' && esRequest.refresh !== false) {
        return Promise.reject(new BadRequestError('Refresh parameter only supports the value "wait_for" or false'));
      }
    }

    // injecting retryOnConflict default configuration
    if (!esRequest.hasOwnProperty('retryOnConflict') && this.config.defaults.onUpdateConflictRetries > 0) {
      esRequest.retryOnConflict = this.config.defaults.onUpdateConflictRetries;
    }

    // Add metadata
    esRequest.body._kuzzle_info = {
      active: true,
      updatedAt: Date.now(),
      updater: request.context.user._id ? String(request.context.user._id) : null
    };

    esRequest.body = {doc: esRequest.body};

    return this.client.update(esRequest)
      .then(result => this.refreshIndexIfNeeded(esRequest, result))
      .catch(error => Promise.reject(this.formatESError(error)));
  }

  /**
   * Replace a document to ElasticSearch
   *
   * @param {Request} request
   * @returns {Promise} resolve an object that contains _id
   */
  replace(request) {
    const
<<<<<<< HEAD
      esRequest = initESRequest(request, this.kuzzle, ['refresh']),
=======
      esRequest = getElasticsearchRequest(request, ['refresh']),
>>>>>>> abf43eb2
      existQuery = {
        index: esRequest.index,
        type: esRequest.type,
        id: request.input.resource._id
      };

    esRequest.id = request.input.resource._id;
    esRequest.body = request.input.body;

    if (esRequest.body._routing) {
      return Promise.reject(new BadRequestError('Kuzzle does not support "_routing" in replace action.'));
    }

    if (esRequest.hasOwnProperty('refresh')) {
      if (compareVersions(this.config.apiVersion, '5.0') < 0) {
        return Promise.reject(new BadRequestError(`Refresh parameter is not supported by the version "${this.config.apiVersion}" of Elasticsearch API`));
      }
      if (esRequest.refresh !== 'wait_for' && esRequest.refresh !== 'false' && esRequest.refresh !== false) {
        return Promise.reject(new BadRequestError('Refresh parameter only supports the value "wait_for" or false'));
      }
    }

    // Add metadata
    esRequest.body._kuzzle_info = {
      author: request.context.user._id ? String(request.context.user._id) : null,
      createdAt: Date.now(),
      updatedAt: null,
      updater: null,
      active: true,
      deletedAt: null
    };
    // extends the response with the source from request
    // When we write in ES, the response from it doesn't contain the initial document content
    return this.client.exists(existQuery)
      .then((exists) => {
        if (exists) {
          return this.client.index(esRequest);
        }

        return Promise.reject(new NotFoundError('Document with id ' + esRequest.id + ' not found.'));
      })
      .then(result => this.refreshIndexIfNeeded(esRequest, _.extend(result, {_source: request.input.body})));
  }

  /**
   * Send to elasticsearch the document id to delete
   *
   * @param {Request} request
   * @returns {Promise} resolve an object that contains _id
   */
  delete(request) {
<<<<<<< HEAD
    const esRequest = initESRequest(request, this.kuzzle, ['refresh']);

    esRequest.id = request.input.resource._id;
=======
    const esRequest = getElasticsearchRequest(request, ['refresh']);
>>>>>>> abf43eb2

    if (esRequest.hasOwnProperty('refresh')) {
      if (compareVersions(this.config.apiVersion, '5.0') < 0) {
        return Promise.reject(new BadRequestError(`Refresh parameter is not supported by the version "${this.config.apiVersion}" of Elasticsearch API`));
      }
      if (esRequest.refresh !== 'wait_for' && esRequest.refresh !== 'false' && esRequest.refresh !== false) {
        return Promise.reject(new BadRequestError('Refresh parameter only supports the value "wait_for" or false'));
      }
    }

    // todo do not delete the document but pass active to false
    return this.client.delete(esRequest)
      .then(result => this.refreshIndexIfNeeded(esRequest, result))
      .catch(error => Promise.reject(this.formatESError(error)));
  }

  /**
   * Delete all document that match the given filter
   *
   * @param {Request} request
   * @returns {Promise} resolve an object with ids
   */
  deleteByQuery(request) {
    const
<<<<<<< HEAD
      esRequestSearch = initESRequest(request, this.kuzzle, ['from', 'size', 'scroll']),
      esRequestBulk = initESRequest(request, this.kuzzle, ['refresh']);

    esRequestSearch.body = request.input.body;
    esRequestSearch.scroll = '30s';
    esRequestBulk.body = [];
=======
      esRequestSearch = getElasticsearchRequest(request, ['from', 'size', 'scroll']),
      esRequestBulk = getElasticsearchRequest(request, ['refresh']);
>>>>>>> abf43eb2

    if (!esRequestSearch.body.query || !(esRequestSearch.body.query instanceof Object)) {
      return Promise.reject(new BadRequestError('Query cannot be empty'));
    }

    return getAllIdsFromQuery(this.client, esRequestSearch)
      .then(ids => {
        ids.forEach(id => {
          esRequestBulk.body.push({update: {_index: esRequestBulk.index, _type: esRequestBulk.type, _id: id}});
          esRequestBulk.body.push({doc: {_kuzzle_info: { active: false, deletedAt: Date.now() }}});
        });

        if (esRequestBulk.body.length === 0) {
          return Promise.resolve({ids: []});
        }

        return this.client.bulk(esRequestBulk)
          .then(() => this.refreshIndexIfNeeded(esRequestBulk, {ids: ids}))
          .catch(error => Promise.reject(this.formatESError(error)));
      });
  }

  /**
   * Delete all document that match the given filter from the trash
   * @param {Request} request
<<<<<<< HEAD
   * @returns {Promise}
   */
  deleteByQueryFromTrash(request) {
    const
      esRequestSearch = initESRequest(request, this.kuzzle, ['from', 'size', 'scroll']),
      esRequestBulk = initESRequest(request, this.kuzzle, ['refresh']);

    esRequestSearch.body = request.input.body;
    esRequestSearch.scroll = '30s';
    esRequestBulk.body = [];
=======
   */
  deleteByQueryFromTrash(request) {
    const
      esRequestSearch = getElasticsearchRequest(request, ['from', 'size', 'scroll']),
      esRequestBulk = getElasticsearchRequest(request, ['refresh']);
>>>>>>> abf43eb2

    if (esRequestSearch.body.query === null) {
      return Promise.reject(new BadRequestError('null is not a valid document ID'));
    }

    return getPaginatedIdsFromQuery(this.client, esRequestSearch)
      .then(ids => {
        return new Promise((resolve, reject) => {
          ids.forEach(id => {
            esRequestBulk.body.push({delete: {_index: esRequestBulk.index, _type: esRequestBulk.type, _id: id}});
          });

          if (esRequestBulk.body.length === 0) {
            return resolve({ids: []});
          }
          return this.client.bulk(esRequestBulk)
            .then(() => this.refreshIndexIfNeeded(esRequestBulk, {ids: ids}))
            .catch(error => reject(this.formatESError(error)));
        });
      });
  }

  /**
   * Create an empty collection with no mapping
   *
   * @param {Request} request
   * @returns {Promise}
   */
  createCollection(request) {
<<<<<<< HEAD
    const esRequest = initESRequest(request, this.kuzzle);
=======
    const esRequest = getElasticsearchRequest(request);
>>>>>>> abf43eb2

    esRequest.body = {
      [esRequest.type]: {}
    };

    return this.client.indices.putMapping(esRequest)
      .catch(error => Promise.reject(this.formatESError(error)));
  }

  /**
   * Empty the content of a collection. Keep the existing mapping.
   *
   * @param {Request} request
   * @returns {Promise}
   */
  truncateCollection(request) {
    const
      deleteRequest = new Request({
        index: request.input.resource.index,
        collection: request.input.resource.collection,
        body: {
          query: {
            match_all: {}
          }
        }
      });

    return this.deleteByQuery(deleteRequest)
      .catch(error => Promise.reject(this.formatESError(error)));
  }

  /**
   * Run several action and document
   *
   * @param {Request} request
   * @returns {Promise}
   */
  import(request) {
    const
      nameActions = ['index', 'create', 'update', 'delete'],
<<<<<<< HEAD
      esRequest = initESRequest(request, this.kuzzle, ['consistency', 'refresh', 'timeout', 'fields']);
=======
      esRequest = getElasticsearchRequest(request, ['consistency', 'refresh', 'timeout', 'fields']);
>>>>>>> abf43eb2
    let error = null;

    if (esRequest.hasOwnProperty('refresh')) {
      if (compareVersions(this.config.apiVersion, '5.0') < 0) {
        return Promise.reject(new BadRequestError(`Refresh parameter is not supported by the version "${this.config.apiVersion}" of Elasticsearch API`));
      }
      if (esRequest.refresh !== 'wait_for' && esRequest.refresh !== 'false' && esRequest.refresh !== false) {
        return Promise.reject(new BadRequestError('Refresh parameter only supports the value "wait_for" or false'));
      }
    }

    if (!request.input.body || !(request.input.body.bulkData instanceof Object)) {
      return Promise.reject(new BadRequestError('import must specify a body attribute "bulkData" of type Object.'));
    }

    esRequest.body = request.input.body.bulkData;

    // set missing index & type if possible
    esRequest.body.forEach(item => {
      const action = Object.keys(item)[0];

      if (nameActions.indexOf(action) !== -1) {
        if (!item[action]._type && esRequest.type) {
          item[action]._type = esRequest.type;
        }

        if (!item[action]._type) {
          error = new BadRequestError('Missing data collection argument');
        }

        if (!item[action]._index && esRequest.index) {
          item[action]._index = esRequest.index;
        }

        if (!item[action]._index) {
          error = new BadRequestError('Missing data index argument');
          return false;
        }

        if (item[action]._index === this.kuzzle.internalEngine.index) {
          error = new BadRequestError(`Index "${this.kuzzle.internalEngine.index}" is protected, please use appropriated routes instead`);
          return false;
        }
      }
    });

    if (error) {
      return Promise.reject(error);
    }

    return this.client.bulk(esRequest)
      .then(response => this.refreshIndexIfNeeded(esRequest, response))
      .then(result => {
        // If some errors occured during the Bulk, we send a "Partial Error" response :
        if (result.errors) {
          result.partialErrors = [];

          Object.keys(result.items).forEach(resultItem => {
            Object.keys(result.items[resultItem]).forEach(action => {
              const item = result.items[resultItem][action];

              if (item.error) {
                item.action = action;
                result.partialErrors.push(item);
              }
            });
          });
        }

        return result;
      })
      .catch(err => Promise.reject(this.formatESError(err)));
  }

  /**
   * Add a mapping definition to a specific type
   *
   * @param {Request} request
   * @return {Promise}
   */
  updateMapping(request) {
<<<<<<< HEAD
    const esRequest = initESRequest(request, this.kuzzle);

    esRequest.body = request.input.body;
=======
    const esEequest = getElasticsearchRequest(request);
>>>>>>> abf43eb2

    return this.client.indices.putMapping(esRequest)
      .catch(error => Promise.reject(this.formatESError(error)));
  }

  /**
   * Retrieve mapping definition for index/type
   *
   * @param {Request} request
   * @return {Promise}
   */
  getMapping(request) {
<<<<<<< HEAD
    const esRequest = initESRequest(request, this.kuzzle);
=======
    const esRequest = getElasticsearchRequest(request);

    delete esRequest.body;
>>>>>>> abf43eb2

    return this.client.indices.getMapping(esRequest)
      .then(result => {
        if (result[request.input.resource.index]) {
          if (result[request.input.resource.index].mappings[request.input.resource.collection].properties) {
            delete result[request.input.resource.index].mappings[request.input.resource.collection].properties._kuzzle_info;
          }

          return result;
        }

        return Promise.reject(new NotFoundError('No mapping for index "' + request.input.resource.index + '"'));
      })
      .catch(error => Promise.reject(this.formatESError(error)));
  }

  /**
   * Retrieve the complete list of existing data collections in the current index
   *
   * @param {Request} request
   * @return {Promise}
   */
  listCollections(request) {
<<<<<<< HEAD
    const esRequest = initESRequest(request, this.kuzzle);
=======
    const esRequest = getElasticsearchRequest(request);

    delete esRequest.body;
>>>>>>> abf43eb2

    return this.client.indices.getMapping(esRequest)
      .then(result => {
        let collections = [];

        if (result[request.input.resource.index]) {
          collections = Object.keys(result[request.input.resource.index].mappings);
        }

        return {collections: {stored: collections}};
      })
      .catch(error => Promise.reject(this.formatESError(error)));
  }

  /**
   * Reset all indexes that the users is allowed to delete
   *
   * @param {Request} request
   * @return {Promise}
   */
  deleteIndexes(request) {
    const deletedIndexes = request.input.body.indexes;

    if (deletedIndexes === undefined || deletedIndexes.length === 0) {
      return Promise.resolve({deleted: []});
    }

    return this.client.indices.delete({index: deletedIndexes})
      .then(() => ({deleted: deletedIndexes}))
      .catch(error => Promise.reject(this.formatESError(error)));
  }

  /**
   * List all known indexes
   *
   * @returns {Promise}
   */
  listIndexes() {
    return this.client.indices.getMapping()
      .then(result => ({
        indexes: Object.keys(result).filter(indexName => indexName !== '' && indexName[0] !== '%')
      }))
      .catch(error => Promise.reject(this.formatESError(error)));
  }

  /**
   * Create a new index
   *
   * @param {Request} request
   * @returns {Promise}
   */
  createIndex(request) {
<<<<<<< HEAD
    return this.client.indices.create({index: request.input.resource.index})
=======
    const esRequest = getElasticsearchRequest(request);

    return this.client.indices.create({index: esRequest.index})
>>>>>>> abf43eb2
      .catch(error => Promise.reject(this.formatESError(error)));
  }

  /**
   * Delete an index
   *
   * @param {Request} request
   * @returns {Promise}
   */
  deleteIndex(request) {
<<<<<<< HEAD
    delete this.settings.autoRefresh[request.input.resource.index];
    return this.client.indices.delete({index: request.input.resource.index})
=======
    const esRequest = getElasticsearchRequest(request);

    delete this.settings.autoRefresh[esRequest.index];
    return this.client.indices.delete({index: esRequest.index})
>>>>>>> abf43eb2
      .catch(error => Promise.reject(this.formatESError(error)));
  }

  /**
   * Forces a refresh on the index.
   *
   * /!\ Can lead to some performance issues.
   * cf https://www.elastic.co/guide/en/elasticsearch/guide/current/near-real-time.html for more details
   *
   * @param {Request} request
   * @returns {Promise}
   */
  refreshIndex(request) {
<<<<<<< HEAD
    return this.client.indices.refresh({index: request.input.resource.index})
=======
    const esRequest = getElasticsearchRequest(request);

    return this.client.indices.refresh({index: esRequest.index})
>>>>>>> abf43eb2
      .catch(error => Promise.reject(this.formatESError(error)));
  }

  /**
   * @param {Request} request
   * @returns {Promise}
   */
  indexExists(request) {
<<<<<<< HEAD
    const esRequest = initESRequest(request, this.kuzzle);
=======
    const esRequest = getElasticsearchRequest(request);
>>>>>>> abf43eb2

    return this.client.indices.exists(esRequest)
      .catch(error => Promise.reject(this.formatESError(error)));
  }

  /**
   * @param {Request} request
   * @returns {Promise}
   */
  collectionExists(request) {
<<<<<<< HEAD
    const esRequest = initESRequest(request, this.kuzzle);
=======
    const esRequest = getElasticsearchRequest(request);
>>>>>>> abf43eb2

    return this.client.indices.existsType(esRequest)
      .catch(error => Promise.reject(this.formatESError(error)));
  }

  /**
   * gets the autorefresh value currently set for the given index
   *
   * @param {Request} request
   * @returns {Promise}
   */
  getAutoRefresh(request) {
    return Promise.resolve(this.settings.autoRefresh[request.input.resource.index] === true);
  }

  /**
   * (dis|en)able the autorefresh for the index given in the request.
   *
   * @param {Request} request
   * @returns {Promise}
   */
  setAutoRefresh(request) {
    const index = request.input.resource.index;

    if (request.input.body.autoRefresh === true) {
      this.settings.autoRefresh[index] = true;
    }
    else {
      delete this.settings.autoRefresh[index];
    }

    return this.saveSettings()
      .then(() => this.getAutoRefresh(request));
  }

  /**
   * Transforms raw ES errors into a normalized Kuzzle version
   *
   * @param {Error} error
   * @returns {KuzzleError}
   */
  formatESError(error) {
    let
      kuzzleError,
      messageReplaced,
      message = error.message || '';

    if (error instanceof KuzzleError) {
      return error;
    }

    if (error instanceof es.errors.NoConnections) {
      return new ServiceUnavailableError('Elasticsearch service is not connected');
    }

    messageReplaced = errorMessagesMapping.some(mapping => {
      message = message.replace(mapping.regex, mapping.replacement);
      return (message !== error.message);
    });

    switch (error.displayName) {
      case 'BadRequest':
        if (!messageReplaced) {
          message = error.body.error.root_cause ? error.body.error.root_cause[0].reason : error.body.error.reason;

          debug('unhandled "BadRequest" elasticsearch error:');
          debug(message);
        }

        kuzzleError = new BadRequestError(message);
        break;
      case 'NotFound':
        if (!messageReplaced) {
          message = error.body.error
            ? error.body.error.reason + ': ' + error.body.error['resource.id']
            : error.message + ': ' + error.body._id;

          debug('unhandled "NotFound" elasticsearch error:');
          debug(message);
        }

        kuzzleError = new NotFoundError(message);
        break;
      case 'Conflict':
        if (!messageReplaced) {
          debug('unhandled "Conflict" elasticsearch error:');
          debug(message);
        }

        kuzzleError = new ExternalServiceError(message);
        break;
      default:
        kuzzleError = new ExternalServiceError(message);

        debug('unhandled default elasticsearch error:');
        debug(message);
        break;
    }

    kuzzleError.internalError = error;
    kuzzleError.service = 'elasticsearch';

    return kuzzleError;
  }

  /**
   * Triggers an refresh call on the index set in the data request if the autoRefresh is on.
   * Else, passes the response through.
   *
   * @this ElasticSearch
   * @param {object} esRequest
   * @param {object} response The response from elasticsearch
   * @returns {Promise}
   */
  refreshIndexIfNeeded(esRequest, response) {
    if (esRequest && esRequest.index && this.settings.autoRefresh[esRequest.index]) {
      return this.refreshIndex(new Request({index: esRequest.index}))
        .then(() => response)
        .catch(error => {
          // index refresh failures are non-blocking
          this.kuzzle.pluginsManager.trigger('log:error', new InternalError('Error refreshing index ' + esRequest.index + ':\n' + error.message));

          return Promise.resolve(response);
        });
    }

    return Promise.resolve(response);
  }
}

module.exports = ElasticSearch;

/**
 * Builds a resquest formatted for Elasticsearch service
 * and map the name 'collection' to 'type' for ES
 *
 * @param {Request} request
 * @param {Array} [extraParams] [optional] An array of String values corresponding
 *                            to the extra params from the Kuzzle Request to be
 *                            included in the Elasticsearch Request.
 * @return {object} data the data with cleaned attributes
 */
<<<<<<< HEAD
function initESRequest(request, kuzzle, extraParams = []) {
=======
function getElasticsearchRequest(request, extraParams = []) {
>>>>>>> abf43eb2
  const data = {};

  if (request.input.resource.index) {
    if (request.input.resource.index[0] === '%') {
      throw new BadRequestError(`Indexes starting with a "%" are reserved for internal use. Cannot process index ${request.input.resource.index}.`);
    }
    data.index = request.input.resource.index;
  }

  if (request.input.resource.collection) {
    data.type = request.input.resource.collection;
  }

  extraParams.forEach(argumentName => {
    if (typeof request.input.args[argumentName] !== 'undefined') {
      data[argumentName] = request.input.args[argumentName];
    }
  });

  return data;
}

/**
 * Scroll index in elasticsearch and return all document ids that match the filter
 *
 * @param {object} client - elasticsearch client
 * @param {object} esRequest
 * @returns {Promise} resolve an array
 */
function getAllIdsFromQuery(client, esRequest) {
  const ids = [];

  return new Promise((resolve, reject) => {
    client.search(esRequest, function getMoreUntilDone(error, response) {
      if (error) {
        return reject(error);
      }

      response.hits.hits.forEach(hit => {
        ids.push(hit._id);
      });

      if (response.hits.total !== ids.length) {
        client.scroll({
          scrollId: response._scroll_id,
          scroll: esRequest.scroll
        }, getMoreUntilDone);
      }
      else {
        resolve(ids);
      }
    });
  });
}

/**
 * Scroll index in elasticsearch and return all document ids that match the filter
 *
 * @param {object} client - elasticseach client
 * @param {Object} data
 * @returns {Promise} resolve an array
 */
function getPaginatedIdsFromQuery(client, data) {
  return new Promise((resolve, reject) => {
    client.search(data, function getMoreUntilDone(error, response) {
      if (error) {
        return reject(error);
      }

      // todo: use real scroll here
      resolve(response.hits.hits.map(hit => hit._id));
    });
  });
}

/**
 * Add filter to get only the active documents
 * @param {object} esRequest
 */
function addActiveFilter(esRequest) {
  const
    queryObject = {
      bool: {
        filter: {
          bool: {
            must_not: {
              term: {
                '_kuzzle_info.active': false
              }
            }
          }
        }
      }
    };

  if (esRequest.body && esRequest.body.query) {
    queryObject.bool.must = esRequest.body.query;
    esRequest.body.query = queryObject;
  }
  else if (esRequest.body) {
    esRequest.body.query = queryObject;
  }
  else {
    esRequest.body = {
      query: queryObject
    };
  }

  return esRequest;
}

/**
 * Remove depth in object (replace hits.hits<array>, with hits<array>)
 * Move _kuzzle_info from the document body to the root
 *
 * @param result
 * @returns {object}
 */
function flattenSearchResults(result) {
  if (result.hits) {
    result = _.extend(result, result.hits);
  }

  result.hits = result.hits.map(obj => {
    if (obj._source && obj._source._kuzzle_info) {
      // Move _kuzzle_info from the document body to the root
      obj._kuzzle_info = obj._source._kuzzle_info;
      delete obj._source._kuzzle_info;
    }

    return obj;
  });

  return result;
}

/**
 * Returns a new elasticsearch client instance
 *
 * @param {object} options - ES client options
 * @returns {object}
 */
function buildClient(options) {
  return new es.Client(options);
}<|MERGE_RESOLUTION|>--- conflicted
+++ resolved
@@ -166,11 +166,7 @@
    * @returns {Promise} resolve documents matching the scroll id
    */
   scroll(request) {
-<<<<<<< HEAD
-    const esRequest = initESRequest(request, this.kuzzle, ['scroll', 'scrollId']);
-=======
-    const esRequest = getElasticsearchRequest(request, ['scroll', 'scrollId']);
->>>>>>> abf43eb2
+    const esRequest = initESRequest(request, ['scroll', 'scrollId']);
 
     if (!esRequest.scroll) {
       esRequest.scroll = this.config.defaults.scrollTTL;
@@ -187,13 +183,9 @@
    * @returns {Promise} resolve documents matching the filter
    */
   search(request) {
-<<<<<<< HEAD
-    const esRequest = initESRequest(request, this.kuzzle, ['from', 'size', 'scroll']);
+    const esRequest = initESRequest(request, ['from', 'size', 'scroll']);
 
     esRequest.body = request.input.body;
-=======
-    const esRequest = getElasticsearchRequest(request, ['from', 'size', 'scroll']);
->>>>>>> abf43eb2
 
     // todo add condition once the 'trash' feature has been implemented
     addActiveFilter(esRequest);
@@ -209,11 +201,7 @@
    * @returns {Promise} resolve the document
    */
   get(request) {
-<<<<<<< HEAD
-    const esRequest = initESRequest(request, this.kuzzle);
-=======
-    const esRequest = getElasticsearchRequest(request);
->>>>>>> abf43eb2
+    const esRequest = initESRequest(request);
 
     esRequest.id = request.input.resource._id;
 
@@ -249,13 +237,9 @@
    * @returns {Promise}
    */
   mget(request) {
-<<<<<<< HEAD
-    const esRequest = initESRequest(request, this.kuzzle);
+    const esRequest = initESRequest(request);
 
     esRequest.body = request.input.body;
-=======
-    const esRequest = getElasticsearchRequest(request);
->>>>>>> abf43eb2
 
     return this.client.mget(esRequest)
       .then(result => {
@@ -276,13 +260,9 @@
    * @returns {Promise} resolve the number of document
    */
   count(request) {
-<<<<<<< HEAD
-    const esRequest = initESRequest(request, this.kuzzle);
+    const esRequest = initESRequest(request);
 
     esRequest.body = request.input.body;
-=======
-    const esRequest = getElasticsearchRequest(request);
->>>>>>> abf43eb2
 
     // todo add condition once the 'trash' feature has been implemented
     addActiveFilter(esRequest);
@@ -298,14 +278,10 @@
    * @returns {Promise} resolve an object that contains _id
    */
   create(request) {
-<<<<<<< HEAD
-    const esRequest = initESRequest(request, this.kuzzle, ['refresh']);
+    const esRequest = initESRequest(request, ['refresh']);
 
     esRequest.id = request.input.resource._id;
     esRequest.body = request.input.body;
-=======
-    const esRequest = getElasticsearchRequest(request, ['refresh']);
->>>>>>> abf43eb2
 
     if (esRequest.body._routing) {
       return Promise.reject(new BadRequestError('Kuzzle does not support "_routing" in create action.'));
@@ -377,14 +353,10 @@
    * @returns {Promise} resolve an object that contains _id
    */
   createOrReplace(request) {
-<<<<<<< HEAD
-    const esRequest = initESRequest(request, this.kuzzle, ['refresh']);
+    const esRequest = initESRequest(request, ['refresh']);
 
     esRequest.id = request.input.resource._id;
     esRequest.body = request.input.body;
-=======
-    const esRequest = getElasticsearchRequest(request, ['refresh']);
->>>>>>> abf43eb2
 
     if (esRequest.body._routing) {
       return Promise.reject(new BadRequestError('Kuzzle does not support "_routing" in createOrReplace action.'));
@@ -422,14 +394,10 @@
    * @returns {Promise} resolve an object that contains _id
    */
   update(request) {
-<<<<<<< HEAD
-    const esRequest = initESRequest(request, this.kuzzle, ['refresh', 'retryOnConflict']);
+    const esRequest = initESRequest(request, ['refresh', 'retryOnConflict']);
 
     esRequest.id = request.input.resource._id;
     esRequest.body = request.input.body;
-=======
-    const esRequest = getElasticsearchRequest(request, ['refresh', 'retryOnConflict']);
->>>>>>> abf43eb2
 
     if (esRequest.body._routing) {
       return Promise.reject(new BadRequestError('Kuzzle does not support "_routing" in update action.'));
@@ -471,11 +439,7 @@
    */
   replace(request) {
     const
-<<<<<<< HEAD
-      esRequest = initESRequest(request, this.kuzzle, ['refresh']),
-=======
-      esRequest = getElasticsearchRequest(request, ['refresh']),
->>>>>>> abf43eb2
+      esRequest = initESRequest(request, ['refresh']),
       existQuery = {
         index: esRequest.index,
         type: esRequest.type,
@@ -527,13 +491,9 @@
    * @returns {Promise} resolve an object that contains _id
    */
   delete(request) {
-<<<<<<< HEAD
-    const esRequest = initESRequest(request, this.kuzzle, ['refresh']);
+    const esRequest = initESRequest(request, ['refresh']);
 
     esRequest.id = request.input.resource._id;
-=======
-    const esRequest = getElasticsearchRequest(request, ['refresh']);
->>>>>>> abf43eb2
 
     if (esRequest.hasOwnProperty('refresh')) {
       if (compareVersions(this.config.apiVersion, '5.0') < 0) {
@@ -558,17 +518,12 @@
    */
   deleteByQuery(request) {
     const
-<<<<<<< HEAD
-      esRequestSearch = initESRequest(request, this.kuzzle, ['from', 'size', 'scroll']),
-      esRequestBulk = initESRequest(request, this.kuzzle, ['refresh']);
+      esRequestSearch = initESRequest(request, ['from', 'size', 'scroll']),
+      esRequestBulk = initESRequest(request, ['refresh']);
 
     esRequestSearch.body = request.input.body;
     esRequestSearch.scroll = '30s';
     esRequestBulk.body = [];
-=======
-      esRequestSearch = getElasticsearchRequest(request, ['from', 'size', 'scroll']),
-      esRequestBulk = getElasticsearchRequest(request, ['refresh']);
->>>>>>> abf43eb2
 
     if (!esRequestSearch.body.query || !(esRequestSearch.body.query instanceof Object)) {
       return Promise.reject(new BadRequestError('Query cannot be empty'));
@@ -594,24 +549,16 @@
   /**
    * Delete all document that match the given filter from the trash
    * @param {Request} request
-<<<<<<< HEAD
    * @returns {Promise}
    */
   deleteByQueryFromTrash(request) {
     const
-      esRequestSearch = initESRequest(request, this.kuzzle, ['from', 'size', 'scroll']),
-      esRequestBulk = initESRequest(request, this.kuzzle, ['refresh']);
+      esRequestSearch = initESRequest(request, ['from', 'size', 'scroll']),
+      esRequestBulk = initESRequest(request, ['refresh']);
 
     esRequestSearch.body = request.input.body;
     esRequestSearch.scroll = '30s';
     esRequestBulk.body = [];
-=======
-   */
-  deleteByQueryFromTrash(request) {
-    const
-      esRequestSearch = getElasticsearchRequest(request, ['from', 'size', 'scroll']),
-      esRequestBulk = getElasticsearchRequest(request, ['refresh']);
->>>>>>> abf43eb2
 
     if (esRequestSearch.body.query === null) {
       return Promise.reject(new BadRequestError('null is not a valid document ID'));
@@ -641,11 +588,7 @@
    * @returns {Promise}
    */
   createCollection(request) {
-<<<<<<< HEAD
-    const esRequest = initESRequest(request, this.kuzzle);
-=======
-    const esRequest = getElasticsearchRequest(request);
->>>>>>> abf43eb2
+    const esRequest = initESRequest(request);
 
     esRequest.body = {
       [esRequest.type]: {}
@@ -686,11 +629,7 @@
   import(request) {
     const
       nameActions = ['index', 'create', 'update', 'delete'],
-<<<<<<< HEAD
-      esRequest = initESRequest(request, this.kuzzle, ['consistency', 'refresh', 'timeout', 'fields']);
-=======
-      esRequest = getElasticsearchRequest(request, ['consistency', 'refresh', 'timeout', 'fields']);
->>>>>>> abf43eb2
+      esRequest = initESRequest(request, ['consistency', 'refresh', 'timeout', 'fields']);
     let error = null;
 
     if (esRequest.hasOwnProperty('refresh')) {
@@ -772,13 +711,9 @@
    * @return {Promise}
    */
   updateMapping(request) {
-<<<<<<< HEAD
-    const esRequest = initESRequest(request, this.kuzzle);
+    const esRequest = initESRequest(request);
 
     esRequest.body = request.input.body;
-=======
-    const esEequest = getElasticsearchRequest(request);
->>>>>>> abf43eb2
 
     return this.client.indices.putMapping(esRequest)
       .catch(error => Promise.reject(this.formatESError(error)));
@@ -791,13 +726,7 @@
    * @return {Promise}
    */
   getMapping(request) {
-<<<<<<< HEAD
-    const esRequest = initESRequest(request, this.kuzzle);
-=======
-    const esRequest = getElasticsearchRequest(request);
-
-    delete esRequest.body;
->>>>>>> abf43eb2
+    const esRequest = initESRequest(request);
 
     return this.client.indices.getMapping(esRequest)
       .then(result => {
@@ -821,13 +750,7 @@
    * @return {Promise}
    */
   listCollections(request) {
-<<<<<<< HEAD
-    const esRequest = initESRequest(request, this.kuzzle);
-=======
-    const esRequest = getElasticsearchRequest(request);
-
-    delete esRequest.body;
->>>>>>> abf43eb2
+    const esRequest = initESRequest(request);
 
     return this.client.indices.getMapping(esRequest)
       .then(result => {
@@ -880,13 +803,9 @@
    * @returns {Promise}
    */
   createIndex(request) {
-<<<<<<< HEAD
-    return this.client.indices.create({index: request.input.resource.index})
-=======
-    const esRequest = getElasticsearchRequest(request);
-
-    return this.client.indices.create({index: esRequest.index})
->>>>>>> abf43eb2
+    const index = getIndex(request);
+
+    return this.client.indices.create({index})
       .catch(error => Promise.reject(this.formatESError(error)));
   }
 
@@ -897,15 +816,11 @@
    * @returns {Promise}
    */
   deleteIndex(request) {
-<<<<<<< HEAD
-    delete this.settings.autoRefresh[request.input.resource.index];
-    return this.client.indices.delete({index: request.input.resource.index})
-=======
-    const esRequest = getElasticsearchRequest(request);
-
-    delete this.settings.autoRefresh[esRequest.index];
-    return this.client.indices.delete({index: esRequest.index})
->>>>>>> abf43eb2
+    const index = getIndex(request);
+
+    delete this.settings.autoRefresh[index];
+
+    return this.client.indices.delete({index})
       .catch(error => Promise.reject(this.formatESError(error)));
   }
 
@@ -919,13 +834,9 @@
    * @returns {Promise}
    */
   refreshIndex(request) {
-<<<<<<< HEAD
-    return this.client.indices.refresh({index: request.input.resource.index})
-=======
-    const esRequest = getElasticsearchRequest(request);
-
-    return this.client.indices.refresh({index: esRequest.index})
->>>>>>> abf43eb2
+    const index = getIndex(request);
+
+    return this.client.indices.refresh({index})
       .catch(error => Promise.reject(this.formatESError(error)));
   }
 
@@ -934,11 +845,7 @@
    * @returns {Promise}
    */
   indexExists(request) {
-<<<<<<< HEAD
-    const esRequest = initESRequest(request, this.kuzzle);
-=======
-    const esRequest = getElasticsearchRequest(request);
->>>>>>> abf43eb2
+    const esRequest = initESRequest(request);
 
     return this.client.indices.exists(esRequest)
       .catch(error => Promise.reject(this.formatESError(error)));
@@ -949,11 +856,7 @@
    * @returns {Promise}
    */
   collectionExists(request) {
-<<<<<<< HEAD
-    const esRequest = initESRequest(request, this.kuzzle);
-=======
-    const esRequest = getElasticsearchRequest(request);
->>>>>>> abf43eb2
+    const esRequest = initESRequest(request);
 
     return this.client.indices.existsType(esRequest)
       .catch(error => Promise.reject(this.formatESError(error)));
@@ -966,7 +869,9 @@
    * @returns {Promise}
    */
   getAutoRefresh(request) {
-    return Promise.resolve(this.settings.autoRefresh[request.input.resource.index] === true);
+    const index = getIndex(request);
+
+    return Promise.resolve(this.settings.autoRefresh[index] === true);
   }
 
   /**
@@ -1096,18 +1001,13 @@
  *                            included in the Elasticsearch Request.
  * @return {object} data the data with cleaned attributes
  */
-<<<<<<< HEAD
-function initESRequest(request, kuzzle, extraParams = []) {
-=======
-function getElasticsearchRequest(request, extraParams = []) {
->>>>>>> abf43eb2
-  const data = {};
-
-  if (request.input.resource.index) {
-    if (request.input.resource.index[0] === '%') {
-      throw new BadRequestError(`Indexes starting with a "%" are reserved for internal use. Cannot process index ${request.input.resource.index}.`);
-    }
-    data.index = request.input.resource.index;
+function initESRequest(request, extraParams = []) {
+  const
+    data = {},
+    index = getIndex(request);
+
+  if (index) {
+    data.index = index;
   }
 
   if (request.input.resource.collection) {
@@ -1121,6 +1021,22 @@
   });
 
   return data;
+}
+
+/**
+ * Extracts the index from the provided request.
+ * Throws if it refers to an internal index
+ *
+ * @param {Request} request
+ * @return {string}
+ * @throws {BadRequestError}
+ */
+function getIndex(request) {
+  if (request.input.resource.index && request.input.resource.index[0] === '%') {
+    throw new BadRequestError(`Indexes starting with a "%" are reserved for internal use. Cannot process index ${request.input.resource.index}.`);
+  }
+
+  return request.input.resource.index;
 }
 
 /**
