--- conflicted
+++ resolved
@@ -22,10 +22,7 @@
     pluginsManager: params.pluginsManager,
     internalIndex: params.internalIndex,
     request: params.request,
-<<<<<<< HEAD
-    cluster: params.cluster
-=======
+    cluster: params.cluster,
     httpPort: process.env.KUZZLE_HTTP_PORT || params.httpPort || 7511
->>>>>>> 43ecd356
   };
 };