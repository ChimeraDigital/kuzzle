--- conflicted
+++ resolved
@@ -16,8 +16,6 @@
     if(this.kuzzle.hotelClerk){
       kuzzleState.nbRooms = Object.keys(this.kuzzle.hotelClerk.rooms).length;
       kuzzleState.nbCustomers = Object.keys(this.kuzzle.hotelClerk.customers).length;
-<<<<<<< HEAD
-
     };
 
     if(this.kuzzle.testingparam)
@@ -26,19 +24,12 @@
   },
 
   getTestParam: function (object, hookEvent) {
-    //TODO adding thsi as a JS hook in perf.js ?
-    if(object.body && object.body.body && object.body.body.testingparam){
-      this.kuzzle.testingparam = object.body.body.testingparam;
+    //TODO adding this as a JS hook in perf.js ?
+    if(object && object.data && object.data.body && object.data.body.testingparam){
+      this.kuzzle.testingparam = object.data.body.testingparam;
     }
   },
 
-=======
-    };
-
-    return kuzzleState;
-  },
-
->>>>>>> b318ff3b
   log: function (object, hookEvent) {
     this.kuzzle.services.list.logger.log(object, hookEvent, this.getKuzzleState());
   },
