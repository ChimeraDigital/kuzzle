var
  _ = require('lodash'),
  q = require('q'),
  InternalError = require('../../errors/internalError'),
  RequestObject = require('../requestObject'),
  ResponseObject = require('../responseObject');

function Repository (kuzzle, options) {
  this.collection = options.collection;
  this.index = options.index;
  this.ttl = options.ttl || kuzzle.config.repositories.cacheTTL;
  this.ObjectConstructor = options.ObjectConstructor;

  this.readEngine = options.readEngine || kuzzle.services.list.readEngine;
  this.writeEngine = options.writeEngine || kuzzle.services.list.writeEngine;
  this.cacheEngine = options.cacheEngine || kuzzle.services.list.internalCache;
}

/**
 *
 * @param {string} id
 * @returns {Promise} resolves on a new ObjectConstructor()
 */
Repository.prototype.loadOneFromDatabase = function (id) {
  var
    deferred = q.defer(),
    requestObject,
    result;

  requestObject = new RequestObject({
    controller: 'read',
    action: 'get',
    collection: this.collection,
    index: this.index,
    body: {
      _id: id
    }
  });

  this.readEngine.get(requestObject)
    .then(response => {
      if (response.data) {
        result = new this.ObjectConstructor();
        deferred.resolve(this.hydrate(result, response));
      }
      else {
        deferred.resolve(null);
      }
    })
    .catch(function (error) {
      if (error.status === 404) {
        // no content found, we return null without failing
        deferred.resolve(null);
      }
      else {
        deferred.reject(error);
      }
    });

  return deferred.promise;
};

/**
 *
 * @param ids
 * @returns {*|promise}
 */
Repository.prototype.loadMultiFromDatabase = function (ids) {
  var
    deferred = q.defer(),
    requestObject,
    promises;

  requestObject = new RequestObject({
    controller: 'read',
    action: 'mget',
    collection: this.collection,
    index: this.index,
    body: {
      ids: ids
    }
  });

  this.readEngine.mget(requestObject)
    .then(response => {
      promises = [];

      response.data.body.docs.forEach(document => {
        var
          object,
          data;

        if (document.found) {
          object = new this.ObjectConstructor();
          data = _.extend({}, document._source);
          data._id = document._id;

          promises.push(this.hydrate(object, data));
        }
      });

      deferred.resolve(q.all(promises));
    })
    .catch(function (error) {
      deferred.reject(error);
    });

  return deferred.promise;
};

/**
 * Search in database corresponding repository according to a filter
 *
 * @param {Object} filter
 * @param {Number} from manage pagination
 * @param {Number} size manage pagination
 * @param {Boolean} hydrate. True if the result must be hydrated
 *
 * @returns {promise}
 */
Repository.prototype.search = function (filter, from, size, hydrate) {
  var
    deferred = q.defer(),
    promises,
    requestObject;

  requestObject = new RequestObject({
    controller: 'read',
    action: 'search',
    collection: this.collection,
    index: this.index,
    body: {
      filter: filter,
      from: from || 0,
      size: size || 20
    }
  });

  this.readEngine.search(requestObject)
    .then(response => {
      promises = [];

      if (!hydrate || !response.data || !response.data.body.hits) {
        return deferred.resolve(response);
      }

      response.data.body.hits.forEach(document => {
        var
          object,
          data;

        object = new this.ObjectConstructor();
        data = _.extend({}, document._source);
        data._id = document._id;

        promises.push(this.hydrate(object, data));
      });

      return q.all(promises)
        .then(roles => {
          deferred.resolve(new ResponseObject(requestObject, {hits: roles, total: roles.length}));
        });

    })
    .catch(function (error) {
      deferred.reject(error);
    });

  return deferred.promise;
};

/**
 * Loads an object from Cache. Returns a promise that resolves either to the
 * retrieved object of null in case it is not found.
 *
 * The opts object currently accepts one optional parameter: key, which forces
 * the cache key to fetch.
 * In case the key is not provided, it defauls to <collection>/id, i.e.: _kuzzle/users/12
 *
 * @param {String} id The id of the object to get
 * @param {Object} opts Optional options.
 * @returns {Promise}
 */
Repository.prototype.loadFromCache = function (id, opts) {
  var
    deferred = q.defer(),
    options = opts || {},
    key = options.key || this.index + '/' + this.collection + '/' + id;

  this.cacheEngine.get(key)
    .then(response => {
      var object = new this.ObjectConstructor();

      if (response === null) {
        deferred.resolve(null);
        return;
      }
      response = JSON.parse(response);
      this.hydrate(object, response)
        .then(function (result) {
          deferred.resolve(result);
        })
        .catch(function (error) {
          deferred.reject(error);
        });
    })
    .catch(function (error) {
      deferred.reject(error);
    });

  return deferred.promise;
};

/**
 * Loads an object from Cache or from the Database if not available in Cache.
 * Returns a promise that resolves either to the
 * retrieved object of null in case it is not found.
 *
 * If the object is not found in Cache and found in the Database,
 * it will be written to cache also.
 *
 * The opts object currently accepts one optional parameter: key, which forces
 * the cache key to fetch.
 * In case the key is not provided, it defauls to <collection>/id, i.e.: _kuzzle/users/12
 *
 * @param {String} id The id of the object to get
 * @param {Object} opts Optional options.
 * @returns {Promise}
 */
Repository.prototype.load = function (id, opts) {
  var deferred = q.defer();

  if (this.cacheEngine === null) {
    return this.loadOneFromDatabase(id);
  }

  this.loadFromCache(id, opts)
    .then(function (object) {
      if (object === null) {
        if (this.readEngine === null) {
          deferred.resolve(null);
          return deferred.promise;
        }
        this.loadOneFromDatabase(id)
          .then(function (objectFromDatabase) {
            if (objectFromDatabase !== null) {
              this.persistToCache(objectFromDatabase);
            }
            deferred.resolve(objectFromDatabase);
          }.bind(this))
          .catch(function (err) {
            deferred.reject(err);
          });
      }
      else {
        this.refreshCacheTTL(object);
        deferred.resolve(object);
      }
    }.bind(this))
    .catch(function (err) {
      deferred.reject(err);
    });
  return deferred.promise;
};

Repository.prototype.delete = function (id, opts) {
  var promises = [];

  if (this.writeEngine !== null) {
    promises[promises.length] = this.deleteFromDatabase(id);
  }

  if (this.cacheEngine !== null) {
    promises[promises.length] = this.deleteFromCache(id, opts);
  }

  if (promises.length) {
    return q.all(promises);
  }
};

/**
 * From a pojo object, hydrate an ObjectConstructor one.
 *
 * @param {Object} object The Object to be hydrated
 * @param {Object} data The Plain object to  take the values from
 * @returns {Promise}
 */
Repository.prototype.hydrate = function (object, data) {
  var
    deferred = q.defer(),
    o = {};

  if (data instanceof ResponseObject) {
    o = _.extend(o, data.toJson().result);
  }
  else {
    o = data;
  }

  if (!_.isObject(o)) {
    deferred.reject(new InternalError('Error hydrating object ' + object.toString() + '. Data parameter is not an object'));
  }

  Object.keys(o).forEach(function (key) {
    object[key] = o[key];
  });
  deferred.resolve(object);

  return deferred.promise;
};

/**
 * Persists the given object in the collection that is attached to the repository.
 *
 * @param {ObjectConstructor} object The object to persist
 * @returns {Promise}
 */
<<<<<<< HEAD
Repository.prototype.persistToDatabase = function (object, opts) {
  var
    options = opts || {},
    method = options.method || 'createOrUpdate',
    requestObject = new RequestObject({
      controller: 'write',
      action: method,
      collection: this.collection,
      index: this.index,
      body: this.serializeToDatabase(object)
    });
=======
Repository.prototype.persistToDatabase = function (object) {
  var requestObject = new RequestObject({
    controller: 'write',
    action: 'createOrUpdate',
    collection: this.collection,
    index: this.index,
    _id: object._id,
    body: this.serializeToDatabase(object)
  });
>>>>>>> 72304e4c

  return this.writeEngine[method](requestObject);
};

/**
 * Delete repository from database according to its id
 * @param id
 */
Repository.prototype.deleteFromDatabase = function (id) {
  var
    requestObject;

  requestObject = new RequestObject({
    controller: 'write',
    action: 'delete',
    collection: this.collection,
    index: this.index,
    body: {
      _id: id
    }
  });

  return this.writeEngine.delete(requestObject);
};

/**
 * Persists the given ObjectConstructor object in cache.
 * The opts optional parameters currently accept 2 options:
 *   key: if provided, stores the object to the given key instead of the default one (<collection>/<id>)
 *   ttl: if provided, overrides the default ttl set on the repository for the current operation.
 *
 * @param {Object} object the object to persist
 * @param {Object} opts optional options for the current operation
 * @returns {Promise}
 */
Repository.prototype.persistToCache = function (object, opts) {
  var
    options = opts || {},
    key = options.key || this.index + '/' + this.collection + '/' + object._id,
    ttl = this.ttl,
    doThen = response => {
      if (response === 'OK') {
        return q(object);
      }
      return q.reject(response);
    };

  if (options.ttl !== undefined) {
    ttl = options.ttl;
  }

  if (ttl === false) {
    return this.cacheEngine.set(key, JSON.stringify(this.serializeToCache(object)))
      .then(doThen);
  }

  return this.cacheEngine.volatileSet(key, JSON.stringify(this.serializeToCache(object)), ttl)
    .then(doThen);
};

/**
 * Removes the object from the Cache Engine
 * The opts optional parameters currently accepts only 1 option:
 *   key: if provided, removes the given key instead of the default one (<collection>/<id>)
 *
 * @param {String} id
 * @param {Object} opts optional options for the current operation
 * @returns {Promise}
 */
Repository.prototype.deleteFromCache = function (id, opts) {
  var
    options = opts || {},
    key = options.key || this.index + '/' + this.collection + '/' + id;

  return this.cacheEngine.remove(key);
};

Repository.prototype.refreshCacheTTL = function (object, opts) {
  var
    options = opts || {},
    key = options.key || this.index + '/' + this.collection + '/' + object._id,
    ttl = this.ttl;

  if (options.ttl !== undefined) {
    ttl = options.ttl;
  }

  if (ttl === false) {
    return this.cacheEngine.persist(key);
  }

  return this.cacheEngine.expire(key, ttl);
};

/**
 * Serializes the object before being persisted to cache.
 *
 * @param {Object} object The object to serialize
 * @returns {Object}
 */
Repository.prototype.serializeToCache = function (object) {
  return object;
};

/**
 * Serializes the object before being persisted to the database.
 *
 * @param {Object} object The object to serialize
 * @returns {Object}
 */
Repository.prototype.serializeToDatabase = function (object) {
  return object;
};

module.exports = Repository;<|MERGE_RESOLUTION|>--- conflicted
+++ resolved
@@ -316,7 +316,6 @@
  * @param {ObjectConstructor} object The object to persist
  * @returns {Promise}
  */
-<<<<<<< HEAD
 Repository.prototype.persistToDatabase = function (object, opts) {
   var
     options = opts || {},
@@ -326,19 +325,9 @@
       action: method,
       collection: this.collection,
       index: this.index,
+      _id: object._id,
       body: this.serializeToDatabase(object)
     });
-=======
-Repository.prototype.persistToDatabase = function (object) {
-  var requestObject = new RequestObject({
-    controller: 'write',
-    action: 'createOrUpdate',
-    collection: this.collection,
-    index: this.index,
-    _id: object._id,
-    body: this.serializeToDatabase(object)
-  });
->>>>>>> 72304e4c
 
   return this.writeEngine[method](requestObject);
 };
