var
  _ = require('lodash'),
  q = require('q'),
  InternalError = require('../../errors/internalError'),
  RequestObject = require('../requestObject'),
  ResponseObject = require('../responseObject');

function Repository (kuzzle, options) {
  this.collection = options.collection;
  this.index = options.index;
  this.ttl = options.ttl || kuzzle.config.repositories.cacheTTL;
  this.ObjectConstructor = options.ObjectConstructor;

  this.readEngine = options.readEngine || kuzzle.services.list.readEngine;
  this.writeEngine = options.writeEngine || kuzzle.services.list.writeEngine;
  this.cacheEngine = options.cacheEngine || kuzzle.services.list.internalCache;
}

/**
 *
 * @param {string} id
 * @returns {Promise} resolves on a new ObjectConstructor()
 */
Repository.prototype.loadOneFromDatabase = function (id) {
  var
    deferred = q.defer(),
    requestObject,
    result;

  requestObject = new RequestObject({
    controller: 'read',
    action: 'get',
    collection: this.collection,
    index: this.index,
    body: {
      _id: id
    }
  });

  this.readEngine.get(requestObject)
    .then(response => {
      if (response.data) {
        result = new this.ObjectConstructor();
        deferred.resolve(this.hydrate(result, response));
      }
      else {
        deferred.resolve(null);
      }
    })
    .catch(function (error) {
      if (error.status === 404) {
        // no content found, we return null without failing
        deferred.resolve(null);
      }
      else {
        deferred.reject(error);
      }
    });

  return deferred.promise;
};

/**
 *
 * @param ids
 * @returns {*|promise}
 */
Repository.prototype.loadMultiFromDatabase = function (ids) {
  var
    deferred = q.defer(),
    requestObject,
    promises;

  requestObject = new RequestObject({
    controller: 'read',
    action: 'mget',
    collection: this.collection,
    index: this.index,
    body: {
      ids: ids
    }
  });

  this.readEngine.mget(requestObject)
    .then(response => {
      promises = [];

      response.data.body.docs.forEach(document => {
        var
          object,
          data;

        if (document.found) {
          object = new this.ObjectConstructor();
          data = _.extend({}, document._source);
          data._id = document._id;

          promises.push(this.hydrate(object, data));
        }
      });

      deferred.resolve(q.all(promises));
    })
    .catch(function (error) {
      deferred.reject(error);
    });

  return deferred.promise;
};

/**
 * Search in database corresponding repository according to a filter
 *
 * @param {Object} filter
 * @param {Number} from manage pagination
 * @param {Number} size manage pagination
 * @param {Boolean} hydrate. True if the result must be hydrated
 *
 * @returns {promise}
 */
Repository.prototype.search = function (filter, from, size, hydrate) {
  var
    deferred = q.defer(),
    promises,
    requestObject;

  requestObject = new RequestObject({
    controller: 'read',
    action: 'search',
    collection: this.collection,
    index: this.index,
    body: {
      filter: filter,
      from: from || 0,
      size: size || 20
    }
  });

  this.readEngine.search(requestObject)
    .then(response => {
      promises = [];

<<<<<<< HEAD
      if (!hydrate || !response.data.hits || !response.data.hits.hits) {
        return deferred.resolve(response);
      }

      response.data.hits.hits.forEach(document => {
=======
      if (!hydrate || !response.data || !response.data.body.hits) {
        return deferred.resolve(response);
      }

      response.data.body.hits.forEach(document => {
>>>>>>> ff8a59da
        var
          object,
          data;

        object = new this.ObjectConstructor();
        data = _.extend({}, document._source);
        data._id = document._id;

        promises.push(this.hydrate(object, data));
      });

<<<<<<< HEAD
      deferred.resolve(q.all(promises));
=======
      return q.all(promises)
        .then(roles => {
          deferred.resolve(new ResponseObject(requestObject, {hits: roles, total: roles.length}));
        });

>>>>>>> ff8a59da
    })
    .catch(function (error) {
      deferred.reject(error);
    });

  return deferred.promise;
};

/**
 * Loads an object from Cache. Returns a promise that resolves either to the
 * retrieved object of null in case it is not found.
 *
 * The opts object currently accepts one optional parameter: key, which forces
 * the cache key to fetch.
 * In case the key is not provided, it defauls to <collection>/id, i.e.: _kuzzle/users/12
 *
 * @param {String} id The id of the object to get
 * @param {Object} opts Optional options.
 * @returns {Promise}
 */
Repository.prototype.loadFromCache = function (id, opts) {
  var
    deferred = q.defer(),
    options = opts || {},
    key = options.key || this.index + '/' + this.collection + '/' + id;

  this.cacheEngine.get(key)
    .then(response => {
      var object = new this.ObjectConstructor();

      if (response === null) {
        deferred.resolve(null);
        return;
      }
      response = JSON.parse(response);
      this.hydrate(object, response)
        .then(function (result) {
          deferred.resolve(result);
        })
        .catch(function (error) {
          deferred.reject(error);
        });
    })
    .catch(function (error) {
      deferred.reject(error);
    });

  return deferred.promise;
};

/**
 * Loads an object from Cache or from the Database if not available in Cache.
 * Returns a promise that resolves either to the
 * retrieved object of null in case it is not found.
 *
 * If the object is not found in Cache and found in the Database,
 * it will be written to cache also.
 *
 * The opts object currently accepts one optional parameter: key, which forces
 * the cache key to fetch.
 * In case the key is not provided, it defauls to <collection>/id, i.e.: _kuzzle/users/12
 *
 * @param {String} id The id of the object to get
 * @param {Object} opts Optional options.
 * @returns {Promise}
 */
Repository.prototype.load = function (id, opts) {
  var deferred = q.defer();

  if (this.cacheEngine === null) {
    return this.loadOneFromDatabase(id);
  }

  this.loadFromCache(id, opts)
    .then(function (object) {
      if (object === null) {
        if (this.readEngine === null) {
          deferred.resolve(null);
          return deferred.promise;
        }
        this.loadOneFromDatabase(id)
          .then(function (objectFromDatabase) {
            if (objectFromDatabase !== null) {
              this.persistToCache(objectFromDatabase);
            }
            deferred.resolve(objectFromDatabase);
          }.bind(this))
          .catch(function (err) {
            deferred.reject(err);
          });
      }
      else {
        this.refreshCacheTTL(object);
        deferred.resolve(object);
      }
    }.bind(this))
    .catch(function (err) {
      deferred.reject(err);
    });
  return deferred.promise;
};

/**
 * From a pojo object, hydrate an ObjectConstructor one.
 *
 * @param {Object} object The Object to be hydrated
 * @param {Object} data The Plain object to  take the values from
 * @returns {Promise}
 */
Repository.prototype.hydrate = function (object, data) {
  var
    deferred = q.defer(),
    o = {};

  if (data instanceof ResponseObject) {
    o = _.extend(o, data.toJson().result);
  }
  else {
    o = data;
  }

  if (!_.isObject(o)) {
    deferred.reject(new InternalError('Error hydrating object ' + object.toString() + '. Data parameter is not an object'));
  }

  Object.keys(o).forEach(function (key) {
    object[key] = o[key];
  });
  deferred.resolve(object);

  return deferred.promise;
};

/**
 * Persists the given object in the collection that is attached to the repository.
 *
 * @param {ObjectConstructor} object The object to persist
 * @returns {Promise}
 */
Repository.prototype.persistToDatabase = function (object) {
  var requestObject = new RequestObject({
    controller: 'write',
    action: 'createOrUpdate',
    collection: this.collection,
    index: this.index,
    body: this.serializeToDatabase(object)
  });

  return this.writeEngine.createOrUpdate(requestObject);
};

/**
 * Delete repository from database according to its id
 * @param id
 */
Repository.prototype.deleteFromDatabase = function (id) {
  var
    requestObject;

  requestObject = new RequestObject({
    controller: 'write',
    action: 'delete',
    collection: this.collection,
    index: this.index,
    body: {
      _id: id
    }
  });

  return this.writeEngine.delete(requestObject);
};

/**
 * Persists the given ObjectConstructor object in cache.
 * The opts optional parameters currently accept 2 options:
 *   key: if provided, stores the object to the given key instead of the default one (<collection>/<id>)
 *   ttl: if provided, overrides the default ttl set on the repository for the current operation.
 *
 * @param {Object} object the object to persist
 * @param {Object} opts optional options for the current operation
 * @returns {Promise}
 */
Repository.prototype.persistToCache = function (object, opts) {
  var
    options = opts || {},
    key = options.key || this.index + '/' + this.collection + '/' + object._id,
    ttl = this.ttl;

  if (options.ttl !== undefined) {
    ttl = options.ttl;
  }

  if (ttl === false) {
    return this.cacheEngine.set(key, JSON.stringify(this.serializeToCache(object)));
  }

  return this.cacheEngine.volatileSet(key, JSON.stringify(this.serializeToCache(object)), ttl);
};

Repository.prototype.refreshCacheTTL = function (object, opts) {
  var
    options = opts || {},
    key = options.key || this.index + '/' + this.collection + '/' + object._id,
    ttl = this.ttl;

  if (options.ttl !== undefined) {
    ttl = options.ttl;
  }

  if (ttl === false) {
    return this.cacheEngine.persist(key);
  }

  return this.cacheEngine.expire(key, ttl);
};

/**
 * Serializes the object before being persisted to cache.
 *
 * @param {Object} object The object to serialize
 * @returns {Object}
 */
Repository.prototype.serializeToCache = function (object) {
  return object;
};

/**
 * Serializes the object before being persisted to the database.
 *
 * @param {Object} object The object to serialize
 * @returns {Object}
 */
Repository.prototype.serializeToDatabase = function (object) {
  return object;
};

module.exports = Repository;<|MERGE_RESOLUTION|>--- conflicted
+++ resolved
@@ -140,19 +140,11 @@
     .then(response => {
       promises = [];
 
-<<<<<<< HEAD
-      if (!hydrate || !response.data.hits || !response.data.hits.hits) {
-        return deferred.resolve(response);
-      }
-
-      response.data.hits.hits.forEach(document => {
-=======
       if (!hydrate || !response.data || !response.data.body.hits) {
         return deferred.resolve(response);
       }
 
       response.data.body.hits.forEach(document => {
->>>>>>> ff8a59da
         var
           object,
           data;
@@ -164,15 +156,11 @@
         promises.push(this.hydrate(object, data));
       });
 
-<<<<<<< HEAD
-      deferred.resolve(q.all(promises));
-=======
       return q.all(promises)
         .then(roles => {
           deferred.resolve(new ResponseObject(requestObject, {hits: roles, total: roles.length}));
         });
 
->>>>>>> ff8a59da
     })
     .catch(function (error) {
       deferred.reject(error);
