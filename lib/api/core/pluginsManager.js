--- conflicted
+++ resolved
@@ -174,10 +174,6 @@
    * Inject plugin controllers within funnel Controller
    */
   this.injectControllers = function () {
-<<<<<<< HEAD
-    var context = new PluginContext(kuzzle);
-=======
->>>>>>> 3130f3e4
     _.forEach(this.controllers, function (controller, name) {
       kuzzle.funnel[name] = controller();
     });
