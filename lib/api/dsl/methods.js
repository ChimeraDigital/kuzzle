--- conflicted
+++ resolved
@@ -79,11 +79,7 @@
 
       hashedFunctionName = md5(`${ not && 'not' }${field}${rangeOperator}${value}`);
 
-<<<<<<< HEAD
-      result = this.addToFiltersTree(index, collection, field, rangeOperator, value, hashedFunctionName, roomId, not);
-=======
       result = this.filters.add(index, collection, field, rangeOperator, value, encodedFunctionName, roomId, not);
->>>>>>> e360c8c0
       if (util.isError(result)) {
         callback(result);
         return false;
@@ -93,16 +89,13 @@
       formattedFilters[result.path] = result.filter;
 
       callback();
-<<<<<<< HEAD
     }, error => {
-=======
-    }, (error) => {
->>>>>>> e360c8c0
       if (error) {
         deferred.reject(error);
       }
 
       deferred.resolve({diff: diff, filter: {and: formattedFilters}});
+
     });
 
     return deferred.promise;
@@ -140,7 +133,6 @@
 
       this[methodName](roomId, index, collection, filter[method], not)
         .then(response => {
-          console.log('GGGGGG', methodName, filter[method]);
           formattedFilters = deepExtend(formattedFilters, response.filter);
           diff = diff.concat(response.diff);
           callback();
@@ -149,11 +141,7 @@
           callback(error);
         });
 
-<<<<<<< HEAD
     }, error => {
-=======
-    }, (error) => {
->>>>>>> e360c8c0
       if (error) {
         return deferred.reject(error);
       }
@@ -181,19 +169,12 @@
    * @param {Boolean} not if not is true, check if filters are not true
    * @return {Promise} the formatted filter that need to be added to the room
    */
-<<<<<<< HEAD
-  must: function (roomId, index, collection, filters, not) {
-    return getFormattedFilters(roomId, index, collection, filters, not)
+  this.must = function (roomId, index, collection, filters, not) {
+    return getFormattedFilters.call(this, roomId, index, collection, filters, not)
       .then(response => {
         return q({diff: response.diff, filter: {and: response.filters}});
       });
-  },
-=======
-  this.must = function (roomId, index, collection, filters, not) {
-    return getFormattedFilters.call(this, roomId, index, collection, filters, not)
-      .then(formattedFilters => ({and: formattedFilters}));
-  };
->>>>>>> e360c8c0
+  };
 
   /**
    * Build rooms and filtersTree according to a given filter for 'must_not' filter (and not in nested filters)
@@ -242,14 +223,7 @@
    * @param {Boolean} not if not is true, invert the boolean result
    * @return {Promise} the formatted filter that need to be added to the room
    */
-<<<<<<< HEAD
-  and: this.must,
-=======
-  this.and = function (roomId, index, collection, filters, not) {
-    return getFormattedFilters.call(this, roomId, index, collection, filters, not)
-      .then(formattedFilters => ({and: formattedFilters}));
-  };
->>>>>>> e360c8c0
+  this.and = this.must;
 
   /**
    * Build rooms and filtersTree according to a given filter for 'or' filter
@@ -261,19 +235,10 @@
    * @param {Boolean} not if not is true, invert the boolean result
    * @return {Promise} the formatted filter that need to be added to the room
    */
-<<<<<<< HEAD
-  or: function (roomId, index, collection, filters, not) {
-    return getFormattedFiltersAsList(roomId, index, collection, filters, not)
-      .then(response => {
-        return q({ diff: response.diff, filter: {or: response.filters}});
-      });
-  },
-=======
   this.or = function (roomId, index, collection, filters, not) {
     return getFormattedFiltersAsList.call(this, roomId, index, collection, filters, not)
-      .then(formattedFilters => ({or: formattedFilters}));
-  };
->>>>>>> e360c8c0
+      .then(response => ({ diff: response.diff, filter: {or: response.filters}}));
+  };
 
   /**
    * Build rooms and filtersTree according to a given filter for 'not' filter
@@ -327,31 +292,19 @@
 
     formattedFilters = {};
 
-    hashedFunctionName = md5(`${not && 'not'}exists${fieldName}`)
+    hashedFunctionName = md5(`${not && 'not'}exists${fieldName}`);
     if (not) {
       inGlobals = true;
     }
-<<<<<<< HEAD
     result = this.addToFiltersTree(index, collection, fieldName, 'exists', fieldName, hashedFunctionName, roomId, not, inGlobals);
-=======
-    // Clean the field in function name because can contains '.' and we don't want it in the function name
-    encodedFunctionName += 'exists' + fieldName.split('.').join('');
-
-    result = this.filters.add(index, collection, fieldName, 'exists', fieldName, encodedFunctionName, roomId, not, inGlobals);
->>>>>>> e360c8c0
     if (util.isError(result)) {
       return q.reject(result);
     }
 
     formattedFilters[result.path] = result.filter;
 
-<<<<<<< HEAD
     return q.resolve({ diff: result.diff ? [ result.diff ] : [], filter: formattedFilters });
   },
-=======
-    return q(formattedFilters);
-  };
->>>>>>> e360c8c0
 
   /**
    * Build rooms and filtersTree according to a given filter for 'ids' filter
@@ -383,14 +336,10 @@
 
     formattedFilters = {};
 
-    hashedFunctionName = md5(`${not && 'not'}ids_id${filter.values}`)
+    hashedFunctionName = md5(`${not && 'not'}ids_id${filter.values}`);
 
     // We can use the 'terms' operators because is the same behaviour: check if the value in document match one of values in the filter
-<<<<<<< HEAD
     result = this.addToFiltersTree(index, collection, '_id', 'terms', filter.values, hashedFunctionName, roomId, not, false);
-=======
-    result = this.filters.add(index, collection, '_id', 'terms', filter.values, encodedFunctionName, roomId, not, false);
->>>>>>> e360c8c0
 
     if (util.isError(result)) {
       return q.reject(result);
@@ -398,13 +347,8 @@
 
     formattedFilters[result.path] = result.filter;
 
-<<<<<<< HEAD
     return q({ diff: result.diff ? [ result.diff ] : [], filter: formattedFilters });
   },
-=======
-    return q(formattedFilters);
-  };
->>>>>>> e360c8c0
 
   /**
    * Build rooms and filtersTree according to a given filter for 'geoBoundingBox' filter
@@ -418,11 +362,7 @@
    */
   this.geoBoundingBox = function (roomId, index, collection, filter, not) {
     var
-<<<<<<< HEAD
-      hashedFunctionName,
-=======
-      encodedFunctionName,
->>>>>>> e360c8c0
+      hashedFunctionName,
       fieldName,
       formattedFilters = {},
       geoFilter,
@@ -466,11 +406,7 @@
 
     hashedFunctionName = md5(`${not && 'not'}${fieldName}geoBoundingBox${geohash.encode(left, top)}${geohash.encode(right, bottom)}`);
 
-<<<<<<< HEAD
-    result = this.addToFiltersTree(
-=======
     result = this.filters.add(
->>>>>>> e360c8c0
       index,
       collection,
       fieldName,
@@ -487,13 +423,8 @@
 
     formattedFilters[result.path] = result.filter;
 
-<<<<<<< HEAD
     return q({ diff: result.diff ? [ result.diff ] : [], filer: formattedFilters });
   },
-=======
-    return q(formattedFilters);
-  };
->>>>>>> e360c8c0
 
   /**
    * Return true only if the point in field is in a specific distance from a geo point
@@ -506,11 +437,7 @@
    */
   this.geoDistance = function (roomId, index, collection, filter, not) {
     var
-<<<<<<< HEAD
-      hashedFunctionName,
-=======
-      encodedFunctionName,
->>>>>>> e360c8c0
+      hashedFunctionName,
       fieldName,
       formattedFilters = {},
       geoFilter,
@@ -557,11 +484,12 @@
 
     hashedFunctionName = md5(`not${fieldName}geoDistance${geohash.encode(lat, lon)}${distance}`);
 
-<<<<<<< HEAD
-    result = this.addToFiltersTree(
-=======
     result = this.filters.add(
->>>>>>> e360c8c0
+      index,
+      collection,
+      fieldName,
+      'geoDistance',
+      {lat: lat, lon: lon, distance: distance},
       index,
       collection,
       fieldName,
@@ -578,13 +506,8 @@
 
     formattedFilters[result.path] = result.filter;
 
-<<<<<<< HEAD
     return q({ diff: result.diff ? [ result.diff ] : [], filter: formattedFilters });
   },
-=======
-    return q(formattedFilters);
-  };
->>>>>>> e360c8c0
 
   /**
    * Return true only if the point in field is in a range from a specific point
@@ -597,11 +520,7 @@
    */
   this.geoDistanceRange = function (roomId, index, collection, filter, not) {
     var
-<<<<<<< HEAD
-      hashedFunctionName,
-=======
-      encodedFunctionName,
->>>>>>> e360c8c0
+      hashedFunctionName,
       fieldName,
       formattedFilters = {},
       geoFilter,
@@ -653,11 +572,7 @@
 
     hashedFunctionName = md5(`${not && 'not'}geoDistanceRange${geohash.encode(lat, lon)}${from}${to}`);
 
-<<<<<<< HEAD
-    result = this.addToFiltersTree(
-=======
     result = this.filters.add(
->>>>>>> e360c8c0
       index,
       collection,
       fieldName,
@@ -674,13 +589,8 @@
 
     formattedFilters[result.path] = result.filter;
 
-<<<<<<< HEAD
     return q({ diff: result.diff ? [ result.diff ] : [], filter: formattedFilters });
   },
-=======
-    return q(formattedFilters);
-  };
->>>>>>> e360c8c0
 
   /**
    * Return true only if the point in field is included in a polygon
@@ -693,11 +603,7 @@
    */
   this.geoPolygon = function (roomId, index, collection, filter, not) {
     var
-<<<<<<< HEAD
-      hashedFunctionName,
-=======
-      encodedFunctionName,
->>>>>>> e360c8c0
+      hashedFunctionName,
       fieldName,
       formattedFilters = {},
       geoFilter,
@@ -723,17 +629,13 @@
 
     hashedFunctionName = md5(`${not && 'not'}geoPolygon${geoHashPolygon.join('')}`);
 
-<<<<<<< HEAD
-    result = this.addToFiltersTree(
-=======
     result = this.filters.add(
->>>>>>> e360c8c0
       index,
       collection,
       fieldName,
       'geoPolygon',
       polygon,
-      encodedFunctionName,
+      hashedFunctionName,
       roomId,
       not
     );
@@ -744,13 +646,8 @@
 
     formattedFilters[result.path] = result.filter;
 
-<<<<<<< HEAD
     return q({ diff: result.diff ? [ result.diff ] : [], filter: formattedFilters });
   },
-=======
-    return q(formattedFilters);
-  };
->>>>>>> e360c8c0
 
   /**
    * Return true only if the point in field is in the square
@@ -762,8 +659,7 @@
   /**
    * Return true only if the value in field pass the regexp test
    */
-<<<<<<< HEAD
-  regexp: function (roomId, index, collection, filter, not) {
+  this.regexp = function (roomId, index, collection, filter, not) {
     var
       hashedFunctionName,
       field,
@@ -805,12 +701,7 @@
     formattedFilter[result.path] = result.filter;
 
     return q({ diff: result.diff ? [ result.diff ] : [], filter: formattedFilter });
-  },
-=======
-  this.regexp = function () {
-    return q.reject(new KuzzleError('regexp is not implemented yet.'));
-  };
->>>>>>> e360c8c0
+  };
 
   /**
    * Build rooms and filtersTree according to a given filter for 'missing' filter
@@ -842,122 +733,21 @@
 
     formattedFilters = {};
 
-<<<<<<< HEAD
     hashedFunctionName = md5(`${not && 'not'}missing${fieldName}`);
 
     result = this.addToFiltersTree(index, collection, fieldName, 'missing', fieldName, hashedFunctionName, roomId, not, inGlobals);
-=======
-    if (not) {
-      encodedFunctionName += 'not';
-      inGlobals = true;
-    }
-
-    // Clean the field in function name because can contains '.' and we don't want it in the function name
-    encodedFunctionName += 'missing' + fieldName.split('.').join('');
-
-    result = this.filters.add(index, collection, fieldName, 'missing', fieldName, encodedFunctionName, roomId, not, inGlobals);
->>>>>>> e360c8c0
     if (util.isError(result)) {
       return q.reject(result);
     }
 
     formattedFilters[result.path] = result.filter;
 
-<<<<<<< HEAD
     return q({ diff: result.diff ? [ result.diff ] : [], filter: formattedFilters});
-  },
-
-  addToFiltersTree: addToFiltersTree.bind(this)
+  };
+
 };
 
 
-/**
- * Fill object filtersTree with the new filter added by user
- *
- * @param {String} index the index name
- * @param {String} collection the collection name
- * @param {String} field the field where we need to apply the filter
- * @param {String} operator the operator name that the user wants to execute against the document (defined in operator.js)
- * @param {*} value the value to test on the field
- * @param {String} hashedFunctionName
- * @param {String} roomId
- * @param {Boolean} not
- * @param {Boolean} [inGlobals] true if the roomId must be added in global room for the collection (eg, for 'not exists' filter)
- * @returns {Object} an object with the path and the new filter
- */
-function addToFiltersTree(index, collection, field, operator, value, hashedFunctionName, roomId, not, inGlobals) {
-  var
-    diff,
-    changed = false,
-    path = index + '.' + collection + '.' + field + '.' + hashedFunctionName;
-
-  diff = {
-    ft: {
-      i: index,
-      c: collection,
-      f: field,
-      o: operator,
-      v: value,
-      fn: hashedFunctionName,
-      r: roomId,
-      n: not,
-      g: inGlobals
-    }
-  };
-
-  if (operators[operator] === undefined) {
-    return new BadRequestError(`Operator ${operator} doesn't exist`);
-  }
-
-  if (!methods.dsl.filtersTree[index]) {
-    methods.dsl.filtersTree[index] = {};
-  }
-
-  if (!methods.dsl.filtersTree[index][collection]) {
-    methods.dsl.filtersTree[index][collection] = {};
-  }
-
-  if (!methods.dsl.filtersTree[index][collection].fields) {
-    methods.dsl.filtersTree[index][collection].fields = {};
-  }
-
-  if (!methods.dsl.filtersTree[index][collection].fields[field]) {
-    methods.dsl.filtersTree[index][collection].fields[field] = {};
-  }
-
-  if (!methods.dsl.filtersTree[index][collection].fields[field][hashedFunctionName]) {
-    methods.dsl.filtersTree[index][collection].fields[field][hashedFunctionName] = {
-      rooms: [],
-      args: {operator, not, field, value}
-    };
-    changed = true;
-  }
-
-  if (methods.dsl.filtersTree[index][collection].fields[field][hashedFunctionName].rooms.indexOf(roomId) === -1) {
-    methods.dsl.filtersTree[index][collection].fields[field][hashedFunctionName].rooms.push(roomId);
-    changed = true;
-  }
-
-  if (inGlobals) {
-    if (!methods.dsl.filtersTree[index][collection].rooms) {
-      methods.dsl.filtersTree[index][collection].rooms = [];
-    }
-
-    if (methods.dsl.filtersTree[index][collection].rooms.indexOf(roomId) === -1) {
-      methods.dsl.filtersTree[index][collection].rooms.push(roomId);
-      changed = true;
-    }
-  }
-
-  return {
-    path: path,
-    filter: methods.dsl.filtersTree[index][collection].fields[field][hashedFunctionName],
-    diff: changed && diff
-=======
-    return q(formattedFilters);
->>>>>>> e360c8c0
-  };
-};
 
 /**
  * Construct the formattedFilters for filters with conditional operand (bool, and, or, ...)
@@ -1005,16 +795,10 @@
       return false;
     }
 
-<<<<<<< HEAD
-    methods[methodName](roomId, index, collection, filter[method], not)
+    this[methodName](roomId, index, collection, filter[method], not)
       .then(response => {
         diff = diff.concat(response.diff);
         formattedFilters = deepExtend(formattedFilters, response.filter);
-=======
-    this[methodName](roomId, index, collection, filter[method], not)
-      .then(subFormattedFilters => {
-        formattedFilters = deepExtend(formattedFilters, subFormattedFilters);
->>>>>>> e360c8c0
         callback();
       })
       .catch(error => {
@@ -1055,16 +839,10 @@
 
 
   async.each(filters, (filter, callback) => {
-<<<<<<< HEAD
-    getFormattedFilters(roomId, index, collection, filter, not)
+    getFormattedFilters.call(this, roomId, index, collection, filter, not)
       .then(response => {
         diff = diff.concat(response.diff);
         formattedFilters.push(response.filter);
-=======
-    getFormattedFilters.call(this, roomId, index, collection, filter, not)
-      .then(formattedFilter => {
-        formattedFilters.push(formattedFilter);
->>>>>>> e360c8c0
         callback();
       })
       .catch(error => {
@@ -1148,11 +926,7 @@
 
   hashedFunctionName = md5(`${ not && 'not' }${termType}${field}${value}`);
 
-<<<<<<< HEAD
-  result = addToFiltersTree(index, collection, field, termType, value, hashedFunctionName, roomId, not);
-=======
   result = this.filters.add(index, collection, field, termType, value, encodedFunctionName, roomId, not);
->>>>>>> e360c8c0
   if (util.isError(result)) {
     return q.reject(result);
   }
