--- conflicted
+++ resolved
@@ -110,7 +110,6 @@
  * @param {Request} request - includes URL and POST query data
  * @param {function} cb - callback to invoke with the result
  */
-<<<<<<< HEAD
 function executeFromHttp(funnel, params, request, cb) {
   request.input.controller = params.controller;
   request.input.action = params.action;
@@ -118,39 +117,14 @@
   request.context.connectionId = '';
 
   funnel.execute(request, (err, result) => {
-=======
-function executeFromRest(funnel, params, requestObject, cb) {
-  var
-    userContext = {
-      connection: {
-        type: 'rest',
-        id: ''
-      },
-      token: null
-    };
-
-  requestObject.controller = params.controller;
-  requestObject.action = params.action;
-
-  funnel.execute(requestObject, userContext, (err, res) => {
     var
       indent = 0;
 
-    if (requestObject.data.body && requestObject.data.body.pretty !== undefined) {
+    if (result.input.args.pretty) {
       indent = 2;
     }
 
->>>>>>> 2379d117
-    /*
-     * the funnel controller always return a result, even
-     * if an error occured. In that case, the result is
-     * the result will contain the equivalent of the raised error.
-     */
-<<<<<<< HEAD
-    cb(new HttpResponse(result.id, 'application/json', result.status, JSON.stringify(result.response)));
-=======
-    cb(new HttpResponse(res.requestId, 'application/json', res.status, JSON.stringify(res.toJson(), undefined, indent)));
->>>>>>> 2379d117
+    cb(new HttpResponse(result.id, 'application/json', result.status, JSON.stringify(result.response, undefined, indent)));
   });
 }
 
