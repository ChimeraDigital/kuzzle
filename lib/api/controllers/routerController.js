var
  _ = require('lodash'),
  q = require('q'),
  stringify = require('json-stable-stringify'),
  Router = require('router'),
  bodyParser = require('body-parser'),
  finalhandler = require('finalhandler'),
  RequestObject = require('../core/models/requestObject'),
  ResponseObject = require('../core/models/responseObject'),
  PluginImplementationError = require('../core/errors/pluginImplementationError'),
  BadRequestError = require('../core/errors/badRequestError');

module.exports = function RouterController (kuzzle) {
  this.router = null;
  this.pluginRouter = null;
  this.routename = 'kuzzle';
  this.kuzzle = kuzzle;
  this.connections = {};

  /**
   * Declares a new connection on a given protocol. Called by protocol plugins.
   * Returns a context object to be used with router.execute() and router.removeConnection()
   *
   * @param {string} protocol - protocol name
   * @param {string} connectionId - unique connection identifier
   * @return {promise} connection context, to be used with other router functions
   */
  this.newConnection = function (protocol, connectionId) {
    var error;

    if (!connectionId || !protocol || typeof connectionId !== 'string' || typeof protocol !== 'string') {
      error = new PluginImplementationError('Rejected new connection declaration: invalid arguments');
      kuzzle.pluginsManager.trigger('log:error', error);
      return q.reject(error);
    }

    if (!this.connections[connectionId]) {
      this.connections[connectionId] = {
        connection: {type: protocol, id: connectionId},
        token: null
      };
    }

    kuzzle.statistics.newConnection(this.connections[connectionId]);

    return q(this.connections[connectionId]);
  };

  /**
   * Called by protocol plugins: forward a received request to Kuzzle.
   * Return a promise resolved or rejected with the corresponding ResponseObject
   *
   * A note about the JWT headers: if this value is falsey, if no "authorization" field is found, if the token is not
   * properly formatted or if the token itself is invalid, then the corresponding user will automatically
   * be set to "anonymous".
   *
   * @param {Object} requestObject - the request to execute
   * @param {String} context - connection context, obtained using the newConnection() method
   * @return {Promise} ResponseObject
   */
  this.execute = function (requestObject, context) {
    var error;

    if (!requestObject) {
      error = new PluginImplementationError('Request execution error: no provided request');
      kuzzle.pluginsManager.trigger('log:error', error);
      return q.reject(new ResponseObject(requestObject, error));
    }

    if (!context || !context.connection) {
      error = new PluginImplementationError('Unable to execute request: ' + requestObject +
        '\nReason: invalid context. Use context.getRouter().newConnection() to get a valid context.');
      kuzzle.pluginsManager.trigger('log:error', error);
      return q.reject(new ResponseObject(requestObject, error));
    }

    if (!context.connection.id || !this.connections[context.connection.id]) {
      error = new PluginImplementationError('Unable to execute request: unknown context. ' +
        'Has context.getRouter().newConnection() been called before executing requests?');
      kuzzle.pluginsManager.trigger('log:error', error);
      return q.reject(new ResponseObject(requestObject, error));
    }

    return kuzzle.repositories.token.verifyToken(getBearerTokenFromHeaders(requestObject.headers))
      .then(userToken => {
        return kuzzle.funnel.execute(requestObject, _.extend(context, {token: userToken}));
      })
      .then(response => {
        return response;
      })
      .catch(e => {
        kuzzle.pluginsManager.trigger('log:error', e);
        return q.reject(new ResponseObject(requestObject, e));
      });
  };

  /**
   * Called by protocol plugins: removes a connection from the connection pool.
   * @param {object} context - connection context, obtained using the newConnection() method
   */
  this.removeConnection = function (context) {
    if (context.connection.id && this.connections[context.connection.id]) {
      delete this.connections[context.connection.id];
      kuzzle.hotelClerk.removeCustomerFromAllRooms(context.connection);
      kuzzle.statistics.dropConnection(context.connection);
    }
    else {
      kuzzle.pluginsManager.trigger('log:error', new PluginImplementationError('Unable to remove connection: ' +
        context + '.\nReason: unknown context'));
    }
  };

  /**
   * Initializes the HTTP routes for the Kuzzle REST API.
   */
  this.initRouterHttp = function () {
    var
      apiBase = new Router(),
      api = new Router(),
      coverage,
      routes = [
        {verb: 'get', url: '/_logout', controller: 'auth', action: 'logout'},
        {verb: 'get', url: '/_getLastStats', controller: 'admin', action: 'getLastStats'},
        {verb: 'get', url: '/_getAllStats', controller: 'admin', action: 'getAllStats'},
        {verb: 'get', url: '/_now', controller: 'read', action: 'now'},
        {verb: 'get', url: '/_listIndexes', controller: 'read', action: 'listIndexes'},
        {verb: 'get', url: '/_listSubscriptions', controller: 'subscribe', action: 'list'},
        {verb: 'get', url: '/roles/:id', controller: 'security', action: 'getRole'},
        {verb: 'get', url: '/profiles/:id', controller: 'security', action: 'getProfile'},
        {verb: 'get', url: '/:index/_listCollections', controller: 'read', action: 'listCollections'},
        {verb: 'get', url: '/:index/_listCollections/:type', controller: 'read', action: 'listCollections'},
        {verb: 'get', url: '/:index/:collection/_mapping', controller: 'admin', action: 'getMapping'},
        {verb: 'get', url: '/:index/:collection/:id', controller: 'read', action: 'get'},
        {verb: 'get', url: '/users/_me', controller: 'security', action: 'getCurrentUser'},
        {verb: 'get', url: '/users/:id', controller: 'security', action: 'getUser'},

        {verb: 'post', url: '/_bulk', controller: 'bulk', action: 'import'},
        {verb: 'post', url: '/_getStats', controller: 'admin', action: 'getStats'},
        {verb: 'post', url: '/roles/_search', controller: 'security', action: 'searchRoles'},
        {verb: 'post', url: '/profiles/_search', controller: 'security', action: 'searchProfiles'},
        {verb: 'post', url: '/users/_search', controller: 'security', action: 'searchUsers'},
        {verb: 'post', url: '/users/_create', controller: 'security', action: 'createUser'},
        {verb: 'post', url: '/users/:id', controller: 'security', action: 'updateUser'},
        {verb: 'post', url: '/_login', controller: 'auth', action: 'login'},
        {verb: 'post', url: '/:index/_bulk', controller: 'bulk', action: 'import'},
        {verb: 'post', url: '/:index/:collection/_bulk', controller: 'bulk', action: 'import'},
        {verb: 'post', url: '/:index/:collection/_search', controller: 'read', action: 'search'},
        {verb: 'post', url: '/:index/:collection/_count', controller: 'read', action: 'count'},
        {verb: 'post', url: '/:index/:collection/_create', controller: 'write', action: 'create'},
        {verb: 'post', url: '/:index/:collection', controller: 'write', action: 'publish'},

        {verb: 'delete', url: '/_deleteIndexes', controller: 'admin', action: 'deleteIndexes'},
        {verb: 'delete', url: '/roles/:id', controller: 'security', action: 'deleteRole'},
        {verb: 'delete', url: '/profiles/:id', controller: 'security', action: 'deleteProfile'},
        {verb: 'delete', url: '/users/:id', controller: 'security', action: 'deleteUser'},
        {verb: 'delete', url: '/:index', controller: 'admin', action: 'deleteIndex'},
        {verb: 'delete', url: '/:index/:collection/_query', controller: 'write', action: 'deleteByQuery'},
        {verb: 'delete', url: '/:index/:collection/_truncate', controller: 'admin', action: 'truncateCollection'},
        {verb: 'delete', url: '/:index/:collection/:id', controller: 'write', action: 'delete'},
        {verb: 'delete', url: '/:index/:collection', controller: 'admin', action: 'deleteCollection'},

<<<<<<< HEAD
        {verb: 'put', url: '/roles/:id', controller: 'security', action: 'createOrReplaceRole'},
        {verb: 'put', url: '/profiles/:id', controller: 'security', action: 'createOrReplaceProfile'},
=======
        {verb: 'put', url: '/roles/:id', controller: 'security', action: 'putRole'},
        {verb: 'put', url: '/profiles/:id', controller: 'security', action: 'putProfile'},
        {verb: 'put', url: '/users/:id', controller: 'security', action: 'putUser'},
>>>>>>> e4119a00
        {verb: 'put', url: '/:index', controller: 'admin', action: 'createIndex'},
        {verb: 'put', url: '/:index/:collection', controller: 'write', action: 'createCollection'},
        {verb: 'put', url: '/:index/:collection/_mapping', controller: 'admin', action: 'updateMapping'},
        {verb: 'put', url: '/:index/:collection/:id/_:action', controller: 'write'},
        {verb: 'put', url: '/:index/:collection/:id', controller: 'write', action: 'createOrReplace'}
      ];
    routes = routes.concat(kuzzle.pluginsManager.routes);

    this.router = new Router();

    // create and mount a new router for the coverage API
    if (process.env.FEATURE_COVERAGE === '1') {
      coverage = require('istanbul-middleware');
      this.router.use('/coverage', coverage.createHandler({ resetOnGet: true }));
    }

    // create and mount a new router for our API
    this.router.use('/api', apiBase);
    this.router.use('/api/' + kuzzle.config.apiVersion, api);

    /*
     Registering the basic _serverInfo route
     This route is also used to get Kuzzle API Version, so it isn't registered under api/<version> but
     directly under api/
     */
    apiBase.get('/_serverInfo', (request, response) => {
      executeFromRest.call(kuzzle, {controller: 'read', action: 'serverInfo'}, request, response);
    });

    // create and mount a new router for plugins
    this.pluginRouter = new Router();
    api.use('/_plugin', this.pluginRouter);

    // add a body parsing middleware to our API
    api.use(bodyParser.json());

    // Simple hello world to let know to the user that kuzzle is running
    api.get('/', (request, response) => {
      response.writeHead('Access-Control-Allow-Origin', '*');
      response.writeHead('Access-Control-Allow-Headers', 'X-Requested-With');
      response.writeHead(200, {'Content-Type': 'application/json'});
      response.end(stringify({status: 200, error: null, result: 'Hello from Kuzzle :)'}));
    });

    // Register API routes
    routes.forEach(route => {
      api[route.verb](route.url, function (request, response) {
        var params = {
          controller: route.controller
        };

        if (route.action) {
          params.action = route.action;
        }

        executeFromRest.call(kuzzle, params, request, response);
      });
    });
  };

  /**
   * Forward incoming REST requests to the HTTP routes created by the
   * initRouterHttp function.
   *
   * @param request transmitted through the REST API
   * @param response is the HTTP connection handler
   */
  this.routeHttp = function (request, response) {
    kuzzle.pluginsManager.trigger('log:silly', 'Handle HTTP request');

    this.router(request, response, finalhandler(request, response));
  };

  /**
   * Handles requests coming from MQ protocols: AMQP, MQTT & STOMP
   *
   */
  this.routeMQListener = function () {
    kuzzle.services.list.mqBroker.listenExchange(this.routename, function handleMQMessage(msg) {
      var
        context = {
          connection: null,
          user: null
        },
        data,
        requestObject,
        rawContent;

      if (!(msg.content instanceof Buffer)) {
        rawContent = msg.content.toString();
      }
      else {
        rawContent = (new Buffer(msg.content)).toString();
      }

      try {
        data = JSON.parse(rawContent);
      }
      catch (e) {
        kuzzle.pluginsManager.trigger('log:error', {message: 'Parse error', error: e});
        return false;
      }

      kuzzle.pluginsManager.trigger('log:silly', 'Handle MQ input' + msg.fields.routingKey);

      // For MQTT messages, we do not have a replyTo header like with AMQP or STOMP
      // => MQTT client has to send its mqtt client id and subscribe to the topic exchange mqtt.<clientId>
      //    to get feedback from Kuzzle.
      if (msg.properties && msg.properties.replyTo) {
        context.connection = {type: 'amq', id: data.clientId};
      }
      else {
        context.connection = {type: 'mqtt', id: data.clientId};
      }

      requestObject = new RequestObject(data, {}, 'mq');

      kuzzle.repositories.token.verifyToken(getBearerTokenFromHeaders(data.headers))
        .then(userToken => {
          context.token = userToken;

          return kuzzle.funnel.execute(requestObject, context);
        })
        .then(function (responseObject) {
          if (context.connection.type === 'amq') {
            kuzzle.services.list.mqBroker.replyTo(msg.properties.replyTo, responseObject.toJson());
          }
          else {
            kuzzle.services.list.mqBroker.addExchange('mqtt.' + context.connection.id, responseObject.toJson());
          }
        })
        .catch(function (error) {
          var errorObject = new ResponseObject(requestObject, error);
          kuzzle.pluginsManager.trigger('log:error', error);
          if (context.connection.type === 'amq') {
            kuzzle.services.list.mqBroker.replyTo(msg.properties.replyTo, errorObject.toJson());
          }
          else {
            kuzzle.services.list.mqBroker.addExchange('mqtt.' + context.connection.id, errorObject.toJson());
          }
        });
    });
  };

};

/**
 * Transmit HTTP requests to the funnel controller and forward its response back to
 * the client
 *
 * @param params contains the request metadata
 * @param request is the original request from the client
 * @param response is the HTTP connection handler
 */
function executeFromRest(params, request, response) {
  var
    requestObject,
    errorObject,
    data,
    context = {
      connection: {
        type: 'rest',
        id: ''
      },
      token: null
    };

  if (!params.controller) {
    errorObject = new ResponseObject(request, new BadRequestError('The "controller" argument is missing'));
    response.writeHead(errorObject.status, {'Content-Type': 'application/json'});
    response.end(stringify(errorObject.toJson()));
    return false;
  }

  if (request.headers['content-type'] && request.headers['content-type'] !== 'application/json') {
    errorObject = new ResponseObject(request, new BadRequestError('Invalid request content-type. Expected "application/json", got: "' + request.headers['content-type'] +'"'));
    response.writeHead(errorObject.status, {'Content-Type': 'application/json'});
    response.end(stringify(errorObject.toJson()));
    return false;
  }

  data = {
    controller: params.controller,
    action: params.action || request.params.action,
    collection: request.params.collection
  };

  if (request.params.action) {
    delete request.params.action;
  }
  if (request.params.collection) {
    delete request.params.collection;
  }
  if (request.params.id) {
    data._id = request.params.id;
    delete request.params.id;
  }

  if (request.params.index) {
    data.index = request.params.index;
    delete request.params.index;
  }

  _.forEach(request.params, function (value, param) {
    request.body[param] = value;
  });

  requestObject = new RequestObject(data, request.body, 'rest');

  response.setHeader('Access-Control-Allow-Origin', '*');
  response.setHeader('Access-Control-Allow-Headers', 'X-Requested-With');

  this.repositories.token.verifyToken(getBearerTokenFromHeaders(request.headers))
    .then(userToken => {
      context.token = userToken;

      return this.funnel.execute(requestObject, context);
    })
    .then(function (responseObject) {
      response.writeHead(responseObject.status, {'Content-Type': 'application/json'});
      response.end(stringify(responseObject.toJson()));
    })
    .catch(error => {
      errorObject = new ResponseObject(requestObject, error);
      this.emit(requestObject.controller + ':websocket:funnel:reject', error);
      this.pluginsManager.trigger('log:error', error);
      response.writeHead(errorObject.status, {'Content-Type': 'application/json'});
      response.end(stringify(errorObject.toJson()));
    });
}

/**
 * Extract the Bearer token from the given headers
 * @param {Object} headers
 * @returns {*}
 */
function getBearerTokenFromHeaders (headers) {
  var
    r;

  if (headers !== undefined && headers.authorization !== undefined) {
    r = /^Bearer (.+)$/.exec(headers.authorization);
    if (r !== null && r[1].trim() !== '') {
      return r[1].trim();
    }
  }

  return null;
}<|MERGE_RESOLUTION|>--- conflicted
+++ resolved
@@ -159,14 +159,9 @@
         {verb: 'delete', url: '/:index/:collection/:id', controller: 'write', action: 'delete'},
         {verb: 'delete', url: '/:index/:collection', controller: 'admin', action: 'deleteCollection'},
 
-<<<<<<< HEAD
         {verb: 'put', url: '/roles/:id', controller: 'security', action: 'createOrReplaceRole'},
         {verb: 'put', url: '/profiles/:id', controller: 'security', action: 'createOrReplaceProfile'},
-=======
-        {verb: 'put', url: '/roles/:id', controller: 'security', action: 'putRole'},
-        {verb: 'put', url: '/profiles/:id', controller: 'security', action: 'putProfile'},
         {verb: 'put', url: '/users/:id', controller: 'security', action: 'putUser'},
->>>>>>> e4119a00
         {verb: 'put', url: '/:index', controller: 'admin', action: 'createIndex'},
         {verb: 'put', url: '/:index/:collection', controller: 'write', action: 'createCollection'},
         {verb: 'put', url: '/:index/:collection/_mapping', controller: 'admin', action: 'updateMapping'},
