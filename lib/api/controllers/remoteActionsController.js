var
  ResponseObject = require('kuzzle-common-objects').Models.responseObject,
  BadRequestError = require('kuzzle-common-objects').Errors.badRequestError,
  NotFoundError = require('kuzzle-common-objects').Errors.notFoundError;

module.exports = function RemoteActionsController (kuzzle) {
  this.kuzzle = kuzzle;
  this.uniqueTaskQueue = null;
  this.actions = {
    cleanDb: require('./remoteActions/cleanDb'),
    prepareDb:require('./remoteActions/prepareDb'),
    cleanAndPrepare: require('./remoteActions/cleanAndPrepare'),
    enableServices: require('./remoteActions/enableServices'),
<<<<<<< HEAD
    managePlugins: require('./remoteActions/managePlugins')
=======
    swagger: require('./remoteActions/swagger')
>>>>>>> 592fb919
  };

  this.init = () => {
    this.uniqueTaskQueue = this.kuzzle.config.queues.remoteActionsQueue + '-' + process.pid;

    this.kuzzle.services.list.broker.listen(this.kuzzle.config.queues.remoteActionsQueue, this.onListenCB);
    this.kuzzle.services.list.broker.listen(this.uniqueTaskQueue, this.onListenCB);
    this.kuzzle.pluginsManager.trigger('log:info', 'Remote Action Controller initialized');
  };

  this.onListenCB = (request) => {
    var err;
    
    if (!request.action) {
      err = new BadRequestError('No action given.');

      this.kuzzle.services.list.broker.send(request.requestId, new ResponseObject(request, err));
      return false;
    }

    if (!this.actions[request.action]) {
      err = new NotFoundError('The action "' + request.action + '" do not exist.');

      this.kuzzle.services.list.broker.send(request.requestId, new ResponseObject(request, err));
      return false;
    }

    return this.actions[request.action](this.kuzzle, request)
      .then((response) => {
        this.kuzzle.services.list.broker.send(request.requestId, new ResponseObject(request, response));
      })
      .catch((error) => {
        this.kuzzle.services.list.broker.send(request.requestId, new ResponseObject(request, error));
      });
  };
};<|MERGE_RESOLUTION|>--- conflicted
+++ resolved
@@ -11,11 +11,8 @@
     prepareDb:require('./remoteActions/prepareDb'),
     cleanAndPrepare: require('./remoteActions/cleanAndPrepare'),
     enableServices: require('./remoteActions/enableServices'),
-<<<<<<< HEAD
     managePlugins: require('./remoteActions/managePlugins')
-=======
     swagger: require('./remoteActions/swagger')
->>>>>>> 592fb919
   };
 
   this.init = () => {
