'use strict';

const _ = require('lodash'),
  uuid = require('node-uuid'),
  Promise = require('bluebird'),
  formatProcessing = require('../core/auth/formatProcessing'),
  NotFoundError = require('kuzzle-common-objects').errors.NotFoundError,
  BadRequestError = require('kuzzle-common-objects').errors.BadRequestError,
  PartialError = require('kuzzle-common-objects').errors.PartialError,
  SizeLimitError = require('kuzzle-common-objects').errors.SizeLimitError,
  Request = require('kuzzle-common-objects').Request,
  User = require('../core/models/security/user'),
  Role = require('../core/models/security/role'),
  Profile = require('../core/models/security/profile'),
  assertHasBody = require('./util/requestAssertions').assertHasBody,
  assertBodyHasAttribute = require('./util/requestAssertions').assertBodyHasAttribute,
  assertBodyHasNotAttribute = require('./util/requestAssertions').assertBodyHasNotAttribute,
  assertBodyAttributeType = require('./util/requestAssertions').assertBodyAttributeType,
  assertHasId = require('./util/requestAssertions').assertHasId,
  assertIdStartsNotUnderscore = require('./util/requestAssertions').assertIdStartsNotUnderscore;

/**
 * @param {Kuzzle} kuzzle
 * @constructor
 */
function SecurityController (kuzzle) {
  /**
   * Get the role mapping
   *
   * @returns {Promise}
   */
  this.getRoleMapping = function securityGetRoleMapping () {
    return kuzzle.internalEngine.getMapping({index: kuzzle.internalEngine.index, type: 'roles'})
      .then(response => ({mapping: response[kuzzle.internalEngine.index].mappings.roles.properties}));
  };

  /**
   * Update the roles collection mapping

   * @param {Request} request
   * @returns {Promise}
   */
  this.updateRoleMapping = function securityUpdateRoleMapping (request) {
    assertHasBody(request);
    return kuzzle.internalEngine.updateMapping('roles', request.input.body);
  };

  /**
   * Get the profile mapping
   *
   * @returns {Promise}
   */
  this.getProfileMapping = function securityGetProfileMapping () {
    return kuzzle.internalEngine.getMapping({index: kuzzle.internalEngine.index, type: 'profiles'})
      .then(response => ({mapping: response[kuzzle.internalEngine.index].mappings.profiles.properties}));
  };

  /**
   * Update the profiles collection mapping

   * @param {Request} request
   * @returns {Promise}
   */
  this.updateProfileMapping = function securityUpdateProfileMapping (request) {
    assertHasBody(request);
    return kuzzle.internalEngine.updateMapping('profiles', request.input.body);
  };

  /**
   * Get the user mapping
   *
   * @returns {Promise}
   */
  this.getUserMapping = function securityGetUserMapping () {
    return kuzzle.internalEngine.getMapping({index: kuzzle.internalEngine.index, type: 'users'})
      .then(response => ({mapping: response[kuzzle.internalEngine.index].mappings.users.properties}));
  };

  /**
   * Update the users collection mapping

   * @param {Request} request
   * @returns {Promise}
   */
  this.updateUserMapping = function securityUpdateUserMapping (request) {
    assertHasBody(request);
    return kuzzle.internalEngine.updateMapping('users', request.input.body);
  };

  /**
   * Get a specific role according to the given id
   *
   * @param {Request} request
   * @returns {Promise<Object>}
   */
  this.getRole = function securityGetRole (request) {
    assertHasId(request);

    return kuzzle.repositories.role.loadRole(request.input.resource._id)
      .then(role => {
        if (!role) {
          return Promise.reject(new NotFoundError(`Role with id ${request.input.resource._id} not found`));
        }

        return formatProcessing.formatRoleForSerialization(role);
      });
  };

  /**
   * Get specific roles according to given ids
   *
   * @param {Request} request
   * @returns {Promise<Object>}
   */
  this.mGetRoles = function securityMGetRoles (request) {
    assertHasBody(request);
    assertBodyHasAttribute(request, 'ids');
    assertBodyAttributeType(request, 'ids', 'array');

    return kuzzle.repositories.role.loadMultiFromDatabase(request.input.body.ids)
      .then(roles => {
        roles = roles.map(role => formatProcessing.formatRoleForSerialization(role));
        return {hits: roles, total: roles.length};
      });
  };

  /**
   * Return a list of roles that specify a right for the given indexes
   *
   * @param {Request} request
   * @returns {Promise<Object>}
   */
  this.searchRoles = function securitySearchRoles (request) {
    checkSearchPageLimit(request, kuzzle.config.limits.documentsFetchCount);

    let
      controllers = request.input.body && request.input.body.controllers,
      from = request.input.args && request.input.args.from,
      size = request.input.args && request.input.args.size;

    return kuzzle.repositories.role.searchRole(controllers, from, size)
      .then(response => {
        response.hits = response.hits.map((role => {
          return formatProcessing.formatRoleForSerialization(role);
        }));

        return response;
      });
  };

  /**
   * Create or replace a Role
   *
   * @param {Request} request
   * @returns {Promise<Object>}
   */
  this.createOrReplaceRole = function securityCreateOrReplaceRole (request) {
    assertHasBody(request);
    assertHasId(request);

    return createOrReplaceRole.call(kuzzle, request, {method: 'createOrReplace'})
      .then(role => formatProcessing.formatRoleForSerialization(role));
  };

  /**
   * Create a Role
   *
   * @param {Request} request
   * @returns {Promise<Object>}
   */
  this.createRole = function securityCreateRole (request) {
    assertHasBody(request);
    assertHasId(request);
    assertIdStartsNotUnderscore(request);

    return createOrReplaceRole.call(kuzzle, request, {method: 'create'})
      .then(role => formatProcessing.formatRoleForSerialization(role));
  };

  /**
   * Remove a role according to the given id
   *
   * @param {Request} request
   * @returns {Promise<Object>}
   */
  this.deleteRole = function securityDeleteRole (request) {
    let role;

    assertHasId(request);

    role = kuzzle.repositories.role.getRoleFromRequest(request);

    return kuzzle.repositories.role.deleteRole(role);
  };

  /**
   * Get a specific profile according to the given id
   *
   * @param {Request} request
   * @returns {Promise<Object>}
   */
  this.getProfile = function securityGetProfile (request) {
    assertHasId(request);

    return kuzzle.repositories.profile.loadProfile(request.input.resource._id)
      .then(profile => {
        if (!profile) {
          return Promise.reject(new NotFoundError(`Profile with id ${request.input.resource._id} not found`));
        }

        return formatProcessing.formatProfileForSerialization(profile);
      });
  };

  /**
   * Get specific profiles according to given ids
   *
   * @param {Request} request
   * @returns {Promise<Object>}
   */
  this.mGetProfiles = function securityMGetProfiles (request) {
    assertHasBody(request);
    assertBodyHasAttribute(request, 'ids');
    assertBodyAttributeType(request, 'ids', 'array');

    return kuzzle.repositories.profile.loadMultiFromDatabase(request.input.body.ids)
      .then(profiles => {
        profiles = profiles.map(profile => formatProcessing.formatProfileForSerialization(profile));
        return {hits: profiles, total: profiles.length};
      });
  };

  /**
   * Create or replace a Profile
   *
   * @param {Request} request
   * @returns {Promise<Object>}
   */
  this.createOrReplaceProfile = function securityCreateOrReplaceProfile (request) {
    assertHasBody(request);
    assertBodyHasAttribute(request, 'policies');
    assertBodyAttributeType(request, 'policies', 'array');
    assertHasId(request);
    assertIdStartsNotUnderscore(request);

    return createOrReplaceProfile(kuzzle, request, {method: 'createOrReplace'})
      .then(profile => formatProcessing.formatProfileForSerialization(profile));
  };

  /**
   * Create a Profile
   *
   * @param {Request} request
   * @returns {Promise<Object>}
   */
  this.createProfile = function securityCreateProfile (request) {
    assertHasBody(request);
    assertBodyHasAttribute(request, 'policies');
    assertBodyAttributeType(request, 'policies', 'array');
    assertHasId(request);
    assertIdStartsNotUnderscore(request);

    return createOrReplaceProfile(kuzzle, request, {method: 'create'})
      .then(profile => formatProcessing.formatProfileForSerialization(profile));
  };

  /**
   * Deletes a profile
   *
   * @param {Request} request
   * @returns {Promise<Object>}
   */
  this.deleteProfile = function securityDeleteProfile (request) {
    assertHasId(request);

    return kuzzle.repositories.profile.buildProfileFromRequest(request)
      .then(profile => kuzzle.repositories.profile.deleteProfile(profile));
  };

  /**
   * Returns a list of profiles that contain a given set of roles
   *
   * @param {Request} request
   * @returns {Promise<Object>}
   */
  this.searchProfiles = function securitySearchProfiles (request) {
    let roles = [];

    checkSearchPageLimit(request, kuzzle.config.limits.documentsFetchCount);

    if (request.input.body && request.input.body.policies) {
      roles = request.input.body.policies;
    }

    return kuzzle.repositories.profile.searchProfiles(roles, request.input.args.from, request.input.args.size)
      .then(response => {
        response.hits = response.hits.map(profile => formatProcessing.formatProfileForSerialization(profile));
        return response;
      });
  };

  /**
   * Given a user id, returns the matching User object
   *
   * @param {Request} request
   * @returns {Promise<Object>}
   */
  this.getUser = function securityGetUser (request) {
    assertHasId(request);

    return kuzzle.repositories.user.load(request.input.resource._id)
      .then(user => {
        if (!user) {
          return Promise.reject(new NotFoundError(`User with id ${request.input.resource._id} not found`));
        }

        return formatProcessing.formatUserForSerialization(kuzzle, user);
      });
  };

  /**
   * Given a profile id, returns the matching profile's rights as an array.
   *
   * @param {Request} request
   * @returns {Promise<Object>}
   */
  this.getProfileRights = function securityGetProfileRights (request) {
    assertHasId(request);

    return kuzzle.repositories.profile.loadProfile(request.input.resource._id)
      .then(profile => {
        if (!profile) {
          return Promise.reject(new NotFoundError(`Profile with id ${request.input.resource._id} not found`));
        }

        return profile.getRights(kuzzle);
      })
      .then(rights => Object.keys(rights).reduce((array, item) => array.concat(rights[item]), []))
      .then(rights => ({hits: rights, total: rights.length}));
  };

  /**
   * Given a user id, returns the matching user's rights as an array.
   *
   * @param {Request} request
   * @returns {Promise<Object>}
   */
  this.getUserRights = function securityGetUserRights (request) {
    assertHasId(request);

    return kuzzle.repositories.user.load(request.input.resource._id)
      .then(user => {
        if (!user) {
          throw new NotFoundError(`User with id ${request.input.resource._id} not found`);
        }

        return user.getRights(kuzzle);
      })
      .then(rights => Object.keys(rights).reduce((array, item) => array.concat(rights[item]), []))
      .then(rights => ({hits: rights, total: rights.length}));
  };

  /**
   * Returns the User objects matching the given query
   *
   * @param {Request} request
   * @returns {Promise<Object>}
   */
  this.searchUsers = function securitySearchUsers (request) {
    let total;

    checkSearchPageLimit(request, kuzzle.config.limits.documentsFetchCount);

    return kuzzle.repositories.user.search(
      request.input.body && request.input.body.query ? request.input.body.query : {},
      request.input.args.from,
      request.input.args.size
    ).then(response => {
      let promises = response.hits.map(user => formatProcessing.formatUserForSerialization(kuzzle, user));
      total = response.total;

      return Promise.all(promises);
    })
    .then(formattedUsers => ({hits: formattedUsers, total}));
  };

  /**
   * Deletes a User from Kuzzle
   *
   * @param {Request} request
   * @returns {Promise<Object>}
   */
  this.deleteUser = function securityDeleteUser (request) {
    assertHasId(request);

    return kuzzle.repositories.user.delete(request.input.resource._id)
      .then(() => ({ _id: request.input.resource._id}));
  };

  /**
   * Creates a new User object in Kuzzle's database layer
   *
   * @param {Request} request
   * @returns {Promise<Object>}
   */
  this.createUser = function securityCreateUser (request) {
    const user = new User();
    let pojoUser;

    assertHasBody(request);
    assertBodyHasAttribute(request, 'profileIds');
    assertBodyAttributeType(request, 'profileIds', 'array');
    assertIdStartsNotUnderscore(request);

    pojoUser = request.input.body;
    pojoUser._id = request.input.resource._id || uuid.v4();

    return kuzzle.repositories.user.hydrate(user, pojoUser)
      .then(modifiedUser => kuzzle.repositories.user.persist(modifiedUser, { database: {method: 'create'} }))
      .then(modifiedUser => formatProcessing.formatUserForSerialization(kuzzle, modifiedUser));
  };

  /**
   * Creates a new User object in Kuzzle's database layer and applies restricted profileIds
   *
   * @param {Request} request
   * @returns {Promise<Object>}
   */
  this.createRestrictedUser = function securityCreateRestrictedUser (request) {
    let
      user = new User(),
      pojoUser;

    assertHasBody(request);
    assertBodyHasNotAttribute(request, 'profileIds');
    assertIdStartsNotUnderscore(request);

    pojoUser = request.input.body;
    pojoUser._id = request.input.resource._id || uuid.v4();
    pojoUser.profileIds = kuzzle.config.security.restrictedProfileIds;

    return kuzzle.repositories.user.hydrate(user, pojoUser)
      .then(modifiedUser => kuzzle.repositories.user.persist(modifiedUser, {database: {method: 'create'}}))
      .then(modifiedUser => formatProcessing.formatUserForSerialization(kuzzle, modifiedUser));
  };

  /**
   * Updates an existing User
   *
   * @param {Request} request
   * @returns {Promise<Object>}
   */
  this.updateUser = function securityUpdateUser (request) {
    assertHasBody(request);
    assertHasId(request);

    return kuzzle.repositories.user.load(request.input.resource._id)
      .then(user => kuzzle.repositories.user.persist(_.extend(user, request.input.body), {database: {method: 'update'}}))
      .then(updatedUser => formatProcessing.formatUserForSerialization(kuzzle, updatedUser));
  };

  /**
   * Updates an existing profile
   *
   * @param {Request} request
   * @returns {Promise<Object>}
   */
  this.updateProfile = function securityUpdateProfile (request) {
    assertHasBody(request);
    assertHasId(request);

    return kuzzle.repositories.profile.loadProfile(request.input.resource._id)
      .then(profile => kuzzle.repositories.profile.validateAndSaveProfile(_.extend(profile, request.input.body), {method: 'update'}))
      .then(updatedProfile => formatProcessing.formatProfileForSerialization(updatedProfile));
  };

  /**
   * Updates an existing role
   *
   * @param {Request} request
   * @returns {Promise<Object>}
   */
  this.updateRole = function securityUpdateRole (request) {
    assertHasBody(request);
    assertHasId(request);

    return kuzzle.repositories.role.loadRole(request.input.resource._id)
      .then(role => {
        if (!role) {
          return Promise.reject(new NotFoundError('Cannot update role "' + request.input.resource._id + '": role not found'));
        }

        return kuzzle.repositories.role.validateAndSaveRole(_.extend(role, request.input.body), {method: 'update'});
      })
      .then(updatedRole => formatProcessing.formatRoleForSerialization(updatedRole));
  };

  /**
   * Creates or replaces a User in Kuzzle
   *
   * @param {Request} request
   * @returns {Promise<Object>}
   */
  this.createOrReplaceUser = function securityCreateOrReplaceUser (request) {
    const user = new User();

    assertHasBody(request);
    assertBodyHasAttribute(request, 'profileIds');
    assertHasId(request);
    assertIdStartsNotUnderscore(request);

    user._id = request.input.resource._id;

    return kuzzle.repositories.user.hydrate(user, request.input.body)
      .then(modifiedUser => kuzzle.repositories.user.persist(modifiedUser))
      .then(modifiedUser => formatProcessing.formatUserForSerialization(kuzzle, modifiedUser));
  };

  /**
   * Creates the first admin user if it does not already exist
   *
   * @param {Request} request
   * @returns {Promise<Object>}
   */
  this.createFirstAdmin = function securityCreateFirstAdmin (request) {
    let reset;

    assertHasBody(request);
    assertIdStartsNotUnderscore(request);

    reset = request.input.args.reset || false;

    return kuzzle.funnel.controllers.server.adminExists()
      .then(adminExists => {
        if (adminExists.exists) {
          return Promise.reject(new Error('admin user is already set'));
        }

        delete request.input.args.reset;
        request.input.body.profileIds = ['admin'];
        request.input.resource._id = request.input.resource._id || uuid.v4();

        return kuzzle.funnel.controllers.security.createOrReplaceUser(request);
      })
      .then(response => {
        if (reset) {
          return resetRoles.call(kuzzle)
            .then(() => resetProfiles.call(kuzzle))
            .then(() => kuzzle.funnel.controllers.index.refreshInternal())
            .then(() => response);
        }

        return response;
      });
  };

  /**
   * Deletes multiple profiles
   *
   * @param {Request} request
   * @returns {Promise.<Object>}
   */
  this.mDeleteProfiles = function securityMDeleteProfiles (request) {
    return mDelete(kuzzle, 'profile', request);
  };

  /**
   * Deletes multiple roles
   *
   * @param {Request} request
   * @returns {Promise.<Object>}
   */
  this.mDeleteRoles = function securityMDeleteRoles (request) {
    return mDelete(kuzzle, 'role', request);
  };

  /**
   * Deletes multiple users
   *
   * @param {Request} request
   * @returns {Promise.<Object>}
   */
  this.mDeleteUsers = function securityMDeleteUsers (request) {
    return mDelete(kuzzle, 'user', request);
  };
}

module.exports = SecurityController;

/**
 * @this Kuzzle
 * @param {Request} request
 * @param opts
 * @returns {Promise<Role>}
 */
function createOrReplaceRole (request, opts) {
  const role = this.repositories.role.getRoleFromRequest(request);

  return this.repositories.role.validateAndSaveRole(role, opts);
}

/**
 * @param {Kuzzle} kuzzle
 * @param {Request} request
 * @param opts
 * @returns {Promise<Profile>}
 */
function createOrReplaceProfile (kuzzle, request, opts) {
  return kuzzle.repositories.profile.buildProfileFromRequest(request)
    .then(profile => kuzzle.repositories.profile.hydrate(profile, request.input.body))
    .then(hydratedProfile => kuzzle.repositories.profile.validateAndSaveProfile(hydratedProfile, opts));
}

/**
 * @this {Kuzzle}
 * @returns {Promise.<*>}
 */
function resetRoles () {
  let promises = ['admin', 'default', 'anonymous'].map(id => {
    let role = Object.assign(new Role(), {_id: id}, this.config.security.standard.roles[id]);
    return this.repositories.role.validateAndSaveRole(role);
  });

  return Promise.all(promises);
}

/**
 * @this {Kuzzle}
 * @returns {Promise.<*>}
 */
function resetProfiles () {
<<<<<<< HEAD
  return this.internalEngine
    .createOrReplace('profiles', 'admin', {policies: [{roleId: 'admin'}]})
    .then(() => this.internalEngine.createOrReplace('profiles', 'anonymous', {policies: [{roleId: 'anonymous'}]}))
    .then(() => this.internalEngine.createOrReplace('profiles', 'default', {policies: [{roleId: 'default'}]}));
=======
  let promises = ['admin', 'default', 'anonymous'].map(id => {
    let profile = Object.assign(new Profile(), {_id: id, policies: [{roleId: id}]});
    return this.repositories.profile.validateAndSaveProfile(profile);
  });

  return Promise.all(promises);
>>>>>>> 9cb09cbe
}

/**
 *
 * @param {Kuzzle} kuzzle
 * @param {string.<profile|role|user>} type
 * @param {Request} request
 * @returns {Promise.<*>}
 */
function mDelete (kuzzle, type, request) {
  const
    action = _.upperFirst(type);

  assertHasBody(request);
  assertBodyHasAttribute(request, 'ids');
  assertBodyAttributeType(request, 'ids', 'array');

  if (request.input.body.ids.length > kuzzle.config.limits.documentsWriteCount) {
    throw new BadRequestError(`Number of delete to perform exceeds the server configured value (${kuzzle.config.limits.documentsWriteCount})`);
  }

  return Promise.all(request.input.body.ids.map(id => {
    const deleteRequest = new Request({
      controller: 'security',
      action: `delete${action}`,
      _id: id
    }, request.context);

    return new Promise(resolve => {
      kuzzle.funnel.getRequestSlot(deleteRequest, overloadError => {
        if (overloadError) {
          deleteRequest.setError(overloadError);
          return resolve(deleteRequest);
        }

        kuzzle.funnel.processRequest(deleteRequest)
          .catch(error => deleteRequest.setError(error))
          .finally(() => resolve(deleteRequest));
      });
    });
  }))
    .then(delRequests => {
      const
        errors = [],
        ids = [];

      delRequests.forEach(req => {
        if (req.error) {
          errors.push(req.error);
          return;
        }

        ids.push(req.input.resource._id);
      });

      if (errors.length) {
        request.setError(new PartialError(`security:${action}. Error(s) deleting ${type} items`, errors));
      }

      return ids;
    });
}

/**
 * Checks if a search result can exceeds the server configured limit
 * @param {Request} request
 * @param {number} limit
 * @throws
 */
function checkSearchPageLimit(request, limit) {
  if (request.input.args.size) {
    let size = request.input.args.size - (request.input.args.from || 0);

    if (size > limit) {
      throw new SizeLimitError(`Search page size exceeds server configured documents limit (${limit})`);
    }
  }
}<|MERGE_RESOLUTION|>--- conflicted
+++ resolved
@@ -629,19 +629,12 @@
  * @returns {Promise.<*>}
  */
 function resetProfiles () {
-<<<<<<< HEAD
-  return this.internalEngine
-    .createOrReplace('profiles', 'admin', {policies: [{roleId: 'admin'}]})
-    .then(() => this.internalEngine.createOrReplace('profiles', 'anonymous', {policies: [{roleId: 'anonymous'}]}))
-    .then(() => this.internalEngine.createOrReplace('profiles', 'default', {policies: [{roleId: 'default'}]}));
-=======
   let promises = ['admin', 'default', 'anonymous'].map(id => {
     let profile = Object.assign(new Profile(), {_id: id, policies: [{roleId: id}]});
     return this.repositories.profile.validateAndSaveProfile(profile);
   });
 
   return Promise.all(promises);
->>>>>>> 9cb09cbe
 }
 
 /**
