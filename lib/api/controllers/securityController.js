--- conflicted
+++ resolved
@@ -398,12 +398,9 @@
 }
 
 function createOrReplaceProfile (requestObject, context, opts) {
-<<<<<<< HEAD
-=======
   if (!_.isArray(requestObject.data.body.roles)) {
     return q.reject(new BadRequestError('Roles property must be an array.'));
   }
->>>>>>> 127ee6bc
   return this.repositories.profile.buildProfileFromRequestObject(requestObject)
     .then(profile => {
       return this.repositories.profile.hydrate(profile, requestObject.data.body);
