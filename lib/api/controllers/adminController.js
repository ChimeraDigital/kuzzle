--- conflicted
+++ resolved
@@ -157,17 +157,6 @@
   };
 
   /**
-<<<<<<< HEAD
-   * Clean the whole database
-   * @returns {Promise}
-   */
-  this.cleanDb = function (requestObject) {
-    return cleanDB(kuzzle, true, true)
-      .then((response) => {
-        prepareDb(kuzzle, requestObject.data.body.fixtures, requestObject.data.body.mappings);
-        return response;
-      });
-=======
    * Forces the refresh of the given index.
    * /!\ Can lead to some performances issues.
    * cf https://www.elastic.co/guide/en/elasticsearch/guide/current/near-real-time.html
@@ -178,6 +167,5 @@
   this.refreshIndex = function (requestObject) {
     kuzzle.pluginsManager.trigger('data:refreshIndex', requestObject);
     return kuzzle.workerListener.add(requestObject);
->>>>>>> 711393e0
   };
 };