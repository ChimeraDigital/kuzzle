var
  q = require('q'),
  MemoryStorageController = require('./memoryStorageController'),
  WriteController = require('./writeController'),
  ReadController = require('./readController'),
  SubscribeController = require('./subscribeController'),
  BulkController = require('./bulkController'),
  AdminController = require('./adminController'),
  SecurityController = require('./securityController'),
  AuthController = require('./authController'),
  BadRequestError = require('../core/errors/badRequestError'),
  UnauthorizedError = require('../core/errors/unauthorizedError'),
<<<<<<< HEAD
  ServiceUnavailableError = require('../core/errors/serviceUnavailableError');
=======
  ServiceUnavailableError = require('../core/errors/serviceUnavailableError'),
  ResponseObject = require('../core/models/responseObject');
>>>>>>> d0c2dd55

module.exports = function FunnelController (kuzzle) {
  this.overloaded = false;
  this.concurrentRequests = 0;
  this.cachedRequests = 0;
  this.controllers = {};
  this.requestsCache = [];
  this.lastOverloadTime = 0;
  this.lastWarningTime = 0;

  this.init = function () {
    this.controllers.write = new WriteController(kuzzle);
    this.controllers.read = new ReadController(kuzzle);
    this.controllers.subscribe = new SubscribeController(kuzzle);
    this.controllers.bulk = new BulkController(kuzzle);
    this.controllers.admin = new AdminController(kuzzle);
    this.controllers.security = new SecurityController(kuzzle);
    this.controllers.auth = new AuthController(kuzzle);
    this.controllers.memoryStorage = this.controllers.ms = new MemoryStorageController(kuzzle);

    kuzzle.pluginsManager.injectControllers();
  };

  /**
   * Execute the right controller/action
   *
   * @param {RequestObject} requestObject
   * @param {Object} context
   * @param {Function} callback
   */
  this.execute = function (requestObject, context, callback) {
<<<<<<< HEAD
    var 
=======
    var
      error,
>>>>>>> d0c2dd55
      now,
      overloadPercentage;

    if (this.overloaded) {
      now = Date.now();
      if (this.lastWarningTime === 0 || this.lastWarningTime < now - 500) {
        overloadPercentage = Math.round(10000 * this.cachedRequests / kuzzle.config.request.maxRetainedRequests) / 100;
        kuzzle.pluginsManager.trigger('server:overload', overloadPercentage + '%');
        kuzzle.pluginsManager.trigger('log:warn', '[!WARNING!] Kuzzle overloaded: ' + overloadPercentage + '%. Delaying requests...');
        this.lastWarningTime = now;
      }
    }

    // execute the request immediately if kuzzle is not overloaded
    if (this.concurrentRequests < kuzzle.config.request.maxConcurrentRequests) {
      this.concurrentRequests++;

      return processRequest(kuzzle, this.controllers, requestObject, context)
        .then(responseObject => callback(null, responseObject))
<<<<<<< HEAD
        .catch(error => callback(error))
=======
        .catch(err => {
          kuzzle.pluginsManager.trigger('log:error', err);
          callback(err, new ResponseObject(requestObject, err));
        })
>>>>>>> d0c2dd55
        .finally(() => this.concurrentRequests--);
    }

    /*
      If kuzzle is overloaded, check the requests cache.
      There are two possibilities:
        1- the cache limit has not been reached. A warning is emitted, and the
           request is cached and will be played as soon as the maxConcurrentRequests
           property allows it

        2- the number of cached requests is equal to the maxRetainedRequests property.
           The request is then discarded and an error is returned to the sender
     */
    if (!this.overloaded) {
      this.overloaded = true;
      setTimeout(() => playCachedRequests(kuzzle, this), 10);
    }

    if (this.cachedRequests >= kuzzle.config.request.maxRetainedRequests) {
<<<<<<< HEAD
      return callback(new ServiceUnavailableError('Request discarded: Kuzzle Server is temporarily overloaded'));
=======
      error = new ServiceUnavailableError('Request discarded: Kuzzle Server is temporarily overloaded');
      kuzzle.pluginsManager.trigger('log:error', error);
      return callback(error, new ResponseObject(requestObject, error));
>>>>>>> d0c2dd55
    }

    this.cachedRequests++;
    this.requestsCache.push({requestObject, context, callback});
  };
};

/**
 * Execute the request immediately
 * @param kuzzle
 * @param controllers
 * @param requestObject
 * @param context
 */
function processRequest(kuzzle, controllers, requestObject, context) {
  kuzzle.statistics.startRequest(requestObject);

  return kuzzle.repositories.token.verifyToken(getBearerTokenFromHeaders(requestObject.headers))
    .then(userToken => {
      context.token = userToken;

      return requestObject.checkInformation();
    })
<<<<<<< HEAD
      .then(() => {
        if (!controllers[requestObject.controller] || !controllers[requestObject.controller][requestObject.action] ||
          typeof controllers[requestObject.controller][requestObject.action] !== 'function') {
          return q.reject(new BadRequestError('No corresponding action ' + requestObject.action + ' in controller ' + requestObject.controller));
        }

        // check if the current user is allowed to process
        return context.token.user.profile.isActionAllowed(requestObject, context, kuzzle.indexCache.indexes, kuzzle);
      })
      .then(isAllowed => {
        if (!isAllowed) {
          return q.reject(new UnauthorizedError('Unauthorized action [' +
            requestObject.index + '/' +
            requestObject.collection + '/' +
            requestObject.controller + '/' +
            requestObject.action + '] for user ' +
            context.token.user._id, 401));
        }

        return controllers[requestObject.controller][requestObject.action](requestObject, context);
      })
      .then(responseObject => {
        kuzzle.statistics.completedRequest(requestObject);
        return responseObject;
      })
      .catch(error => {
        kuzzle.statistics.failedRequest(requestObject);
        return q.reject(error);
      });
=======
    .then(() => {
      if (!controllers[requestObject.controller] || !controllers[requestObject.controller][requestObject.action] ||
        typeof controllers[requestObject.controller][requestObject.action] !== 'function') {
        return q.reject(new BadRequestError('No corresponding action ' + requestObject.action + ' in controller ' + requestObject.controller));
      }

      // check if the current user is allowed to process
      return context.token.user.profile.isActionAllowed(requestObject, context, kuzzle.indexCache.indexes, kuzzle);
    })
    .then(isAllowed => {
      if (!isAllowed) {
        return q.reject(new UnauthorizedError('Unauthorized action [' +
          requestObject.index + '/' +
          requestObject.collection + '/' +
          requestObject.controller + '/' +
          requestObject.action + '] for user ' +
          context.token.user._id, 401));
      }

      return controllers[requestObject.controller][requestObject.action](requestObject, context);
    })
    .then(responseObject => {
      kuzzle.statistics.completedRequest(requestObject);
      return responseObject;
    })
    .catch(error => {
      kuzzle.statistics.failedRequest(requestObject);
      return q.reject(error);
    });
>>>>>>> d0c2dd55
}

/**
 * Extract the Bearer token from the given headers
 * @param {Object} headers
 * @returns {*}
 */
function getBearerTokenFromHeaders(headers) {
  var
    r;

  if (headers !== undefined && headers.authorization !== undefined) {
    r = /^Bearer (.+)$/.exec(headers.authorization);
    if (r !== null && r[1].trim() !== '') {
      return r[1].trim();
    }
  }

  return null;
}

/**
 * Background task. Checks if there are any requests in cache, and replay them
 * if Kuzzle is not overloaded anymore,
 *
 * @param kuzzle
 * @param funnel
 */
function playCachedRequests(kuzzle, funnel) {
  var
    request,
    now;

  if (funnel.cachedRequests > 0) {
    // If there is room to play bufferized requests, do it now. If not, retry later
    if (funnel.concurrentRequests < kuzzle.config.request.maxConcurrentRequests) {
      request = funnel.requestsCache.shift();
      funnel.cachedRequests--;
      funnel.execute(request.requestObject, request.context, request.callback);
      return process.nextTick(() => playCachedRequests(kuzzle, funnel));
    }

    setTimeout(() => playCachedRequests(kuzzle, funnel), 10);
  } else {
    // No request remaining in cache => stop the background task and return to normal behavior
    funnel.overloaded = false;
    now = Date.now();

    if (funnel.lastOverloadTime === 0 || funnel.lastOverloadTime < now - 500) {
      kuzzle.pluginsManager.trigger('log:info', 'End of overloaded state. Resuming normal activity.');
      funnel.lastOverloadTime = now;
    }
  }
}<|MERGE_RESOLUTION|>--- conflicted
+++ resolved
@@ -10,12 +10,8 @@
   AuthController = require('./authController'),
   BadRequestError = require('../core/errors/badRequestError'),
   UnauthorizedError = require('../core/errors/unauthorizedError'),
-<<<<<<< HEAD
-  ServiceUnavailableError = require('../core/errors/serviceUnavailableError');
-=======
   ServiceUnavailableError = require('../core/errors/serviceUnavailableError'),
   ResponseObject = require('../core/models/responseObject');
->>>>>>> d0c2dd55
 
 module.exports = function FunnelController (kuzzle) {
   this.overloaded = false;
@@ -47,12 +43,8 @@
    * @param {Function} callback
    */
   this.execute = function (requestObject, context, callback) {
-<<<<<<< HEAD
-    var 
-=======
     var
       error,
->>>>>>> d0c2dd55
       now,
       overloadPercentage;
 
@@ -72,14 +64,10 @@
 
       return processRequest(kuzzle, this.controllers, requestObject, context)
         .then(responseObject => callback(null, responseObject))
-<<<<<<< HEAD
-        .catch(error => callback(error))
-=======
         .catch(err => {
           kuzzle.pluginsManager.trigger('log:error', err);
           callback(err, new ResponseObject(requestObject, err));
         })
->>>>>>> d0c2dd55
         .finally(() => this.concurrentRequests--);
     }
 
@@ -99,13 +87,9 @@
     }
 
     if (this.cachedRequests >= kuzzle.config.request.maxRetainedRequests) {
-<<<<<<< HEAD
-      return callback(new ServiceUnavailableError('Request discarded: Kuzzle Server is temporarily overloaded'));
-=======
       error = new ServiceUnavailableError('Request discarded: Kuzzle Server is temporarily overloaded');
       kuzzle.pluginsManager.trigger('log:error', error);
       return callback(error, new ResponseObject(requestObject, error));
->>>>>>> d0c2dd55
     }
 
     this.cachedRequests++;
@@ -129,37 +113,6 @@
 
       return requestObject.checkInformation();
     })
-<<<<<<< HEAD
-      .then(() => {
-        if (!controllers[requestObject.controller] || !controllers[requestObject.controller][requestObject.action] ||
-          typeof controllers[requestObject.controller][requestObject.action] !== 'function') {
-          return q.reject(new BadRequestError('No corresponding action ' + requestObject.action + ' in controller ' + requestObject.controller));
-        }
-
-        // check if the current user is allowed to process
-        return context.token.user.profile.isActionAllowed(requestObject, context, kuzzle.indexCache.indexes, kuzzle);
-      })
-      .then(isAllowed => {
-        if (!isAllowed) {
-          return q.reject(new UnauthorizedError('Unauthorized action [' +
-            requestObject.index + '/' +
-            requestObject.collection + '/' +
-            requestObject.controller + '/' +
-            requestObject.action + '] for user ' +
-            context.token.user._id, 401));
-        }
-
-        return controllers[requestObject.controller][requestObject.action](requestObject, context);
-      })
-      .then(responseObject => {
-        kuzzle.statistics.completedRequest(requestObject);
-        return responseObject;
-      })
-      .catch(error => {
-        kuzzle.statistics.failedRequest(requestObject);
-        return q.reject(error);
-      });
-=======
     .then(() => {
       if (!controllers[requestObject.controller] || !controllers[requestObject.controller][requestObject.action] ||
         typeof controllers[requestObject.controller][requestObject.action] !== 'function') {
@@ -189,7 +142,6 @@
       kuzzle.statistics.failedRequest(requestObject);
       return q.reject(error);
     });
->>>>>>> d0c2dd55
 }
 
 /**
