--- conflicted
+++ resolved
@@ -15,17 +15,15 @@
    * @param {RequestObject} requestObject
    * @returns {Promise}
    */
-<<<<<<< HEAD
-  this.create = function writeCreate (requestObject) {
-=======
-  this.create = function (requestObject, context) {
->>>>>>> 19b83bd7
+  this.create = function writeCreate (requestObject, context) {
     var modifiedRequestObject = null;
 
     requestObject.userId = context.token.userId;
 
     return requestObject.isValid()
-      .then(() => kuzzle.pluginsManager.trigger('data:beforeCreate', requestObject))
+      .then(() => {
+        return kuzzle.pluginsManager.trigger('data:beforeCreate', requestObject);
+      })
       .then(newRequestObject => {
         modifiedRequestObject = newRequestObject;
 
@@ -47,7 +45,9 @@
     var modifiedRequestObject = null;
 
     return requestObject.isValid()
-      .then(() => kuzzle.pluginsManager.trigger('data:beforePublish', requestObject))
+      .then(() => {
+        return kuzzle.pluginsManager.trigger('data:beforePublish', requestObject);
+      })
       .then(newRequestObject => {
         modifiedRequestObject = newRequestObject;
         return kuzzle.notifier.publish(modifiedRequestObject);
@@ -64,7 +64,9 @@
     var modifiedRequestObject = null;
 
     return requestObject.isValid()
-      .then(() => kuzzle.pluginsManager.trigger('data:beforeCreateOrReplace', requestObject))
+      .then(() => {
+        return kuzzle.pluginsManager.trigger('data:beforeCreateOrReplace', requestObject);
+      })
       .then(newRequestObject => {
         modifiedRequestObject = newRequestObject;
         return engine.createOrReplace(newRequestObject);
@@ -88,17 +90,15 @@
    * @param {RequestObject} requestObject
    * @returns {Promise}
    */
-<<<<<<< HEAD
-  this.update = function writeUpdate (requestObject) {
-=======
-  this.update = function (requestObject, context) {
->>>>>>> 19b83bd7
+  this.update = function writeUpdate (requestObject, context) {
     var modifiedRequestObject = null;
 
     requestObject.userId = context.token.userId;
 
     return requestObject.isValid()
-      .then(() => kuzzle.pluginsManager.trigger('data:beforeUpdate', requestObject))
+      .then(function () {
+        return kuzzle.pluginsManager.trigger('data:beforeUpdate', requestObject);
+      })
       .then(newRequestObject => {
         modifiedRequestObject = newRequestObject;
         return engine.update(modifiedRequestObject);
@@ -118,7 +118,9 @@
     var modifiedRequestObject = null;
 
     return requestObject.isValid()
-      .then(() => kuzzle.pluginsManager.trigger('data:beforeReplace', requestObject))
+      .then(function () {
+        return kuzzle.pluginsManager.trigger('data:beforeReplace', requestObject);
+      })
       .then(newRequestObject => {
         modifiedRequestObject = newRequestObject;
         return engine.replace(modifiedRequestObject);
