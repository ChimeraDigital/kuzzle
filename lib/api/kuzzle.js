--- conflicted
+++ resolved
@@ -20,36 +20,8 @@
   Services = require('../services'),
   Statistics = require('./core/statistics'),
   TokenManager = require('./core/auth/tokenManager'),
-<<<<<<< HEAD
-  RequestObject = require('kuzzle-common-objects').Models.requestObject;
-
-/** @typedef {{
- *   request: {
- *     maxRetainedRequests: {Number},
- *     maxConcurrentRequests: {Number},
- *     roleWithoutAdmin: *
- *   },
- *   server: Boolean,
- *   httpPort: Number,
- *   internalIndex: String,
- *   pluginsManager: {
- *     pipeWarnTime: Number,
- *     pipeTimeout: Number,
- *     dataCollection: String
- *   },
- *   userProfiles: {},
- *   userRoles: {},
- *   jsonWebToken: {
- *     secret: String
- *   },
- *   roleWithoutAdmin: {
- *     _id: String
- *   }
- * }} Params
- */
-=======
-  Validation = require('./core/validation');
->>>>>>> d734c3f5
+  Validation = require('./core/validation'),
+  RequestObject = require('kuzzle-common-objects').Models.requestObject;;
 
 /**
  * @this {Kuzzle}
