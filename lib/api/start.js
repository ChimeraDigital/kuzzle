/**
 * Main file executed when you start Kuzzle
 *
 * You may change the default behavior by passing parameters to the kuzzle start command.
 */
var
  q = require('q'),
  packageInfo = require('../../package.json'),
  servers = require('./core/servers'),
  HotelClerk = require('./core/hotelClerk'),
  Notifier = require('./core/notifier'),
  Statistics = require('./core/statistics'),
  WorkerListener = require('./core/workerListener'),
  TokenManager = require('./core/auth/tokenManager'),
  FunnelController = require('./controllers/funnelController'),
  RouterController = require('./controllers/routerController'),
  RemoteActionsController = require('./controllers/remoteActionsController'),
  Dsl = require('./dsl'),
  // Load all configuration files (database, brokers...)
  config = require('../config'),
  PluginsManager = require('./core/plugins/pluginsManager'),
  IndexCache = require('./core/indexCache');


/**
 * Initializes all the needed components of a Kuzzle instance.
 *
 * By default, this script runs a standalone Kuzzle instance:
 *   - Internal services
 *   - Controllers
 *   - Hooks emitters
 *   - A single set of workers
 *
 * @param {Object} params command line and/or configuration file arguments
 *                        overrides the 'feature' argument
 * @param {Object} feature allow to programatically tune what part of Kuzzle you want to run
 */
module.exports = function start (params, feature) {
  var
    kuzzleStarted = q.defer(),
    serviceConfig = {server: true, blacklist: []};

  if (feature === undefined) {
    feature = {};
  }

  if (params.server) {
    this.isServer = true;
    this.isWorker = false;
  }
  else if (params.worker) {
    this.isServer = false;
    this.isWorker = true;
  }

  this.config = config(params);
  this.config.apiVersion = packageInfo.apiVersion;
  this.config.version = packageInfo.version;

  this.pluginsManager = new PluginsManager(this);
  this.pluginsManager.init(this.isServer, feature.dummy);
  this.pluginsManager.run()
    .then(() => {
      this.tokenManager = new TokenManager(this);

      this.indexCache = new IndexCache(this);

      if (!this.isWorker) {
        if (feature.dummy) {
          serviceConfig = {
            server: false,
            blacklist: ['mqBroker', 'perf', 'writeEngine', 'readEngine', 'notificationCache', 'monitoring', 'statsCache']
          };
          this.isDummy = true;
        }

        return this.services.init(serviceConfig);
      }

      return q();
    })
    .then(() => {
      if (!this.isWorker) {

        if (!feature.dummy) {
          this.indexCache.init();
        }
<<<<<<< HEAD
=======
        else {
          this.services.init({server: false, blacklist: ['mqBroker', 'writeEngine', 'readEngine', 'notificationCache', 'statsCache']});
          this.isDummy = true;
        }
>>>>>>> 4c2617fb

        // The funnel controller dispatch messages between the router controller and other controllers
        this.funnel = new FunnelController(this);
        this.funnel.init();

        // The router controller listens to client requests and pass them to the funnel controller
        this.router = new RouterController(this);

        // Room subscriptions core components
        this.hotelClerk = new HotelClerk(this);
        this.dsl = new Dsl(this);

        // Notifications core component
        this.notifier = new Notifier(this);
        this.notifier.init();

        // Statistics core component
        this.statistics = new Statistics(this);

        // Worker response listener
        this.workerListener = new WorkerListener(this, this.config.queues.workerWriteResponseQueue);

        if (!feature.dummy) {
          // Initialize hooks
          this.hooks.init();

          // Starts the servers in charge of listening to client queries (HTTP, MQ or WebSocket)
          servers.initAll(this, params);
        }
      }

      // Start a single set of workers
      if (this.isWorker === undefined || this.isWorker === true) {
        return this.workers.init();
      }

      return q();
    })
    .then(() => {
      // the repositories need to be instanciated after the services are initialized
      this.repositories = require('./core/models/repositories')(this);

      // The remote actions controller listen to remotes actions from other processes (like the CLI) and pass them to the internal brocker
      this.remoteActionsController = new RemoteActionsController(this);
      this.remoteActionsController.init();

      kuzzleStarted.resolve({});
    })
    .catch(error => {
      this.pluginsManager.trigger('log:error', error);
      kuzzleStarted.reject(error);
    });

  return kuzzleStarted.promise;
};<|MERGE_RESOLUTION|>--- conflicted
+++ resolved
@@ -69,7 +69,7 @@
         if (feature.dummy) {
           serviceConfig = {
             server: false,
-            blacklist: ['mqBroker', 'perf', 'writeEngine', 'readEngine', 'notificationCache', 'monitoring', 'statsCache']
+            blacklist: ['mqBroker', 'writeEngine', 'readEngine', 'notificationCache', 'statsCache']
           };
           this.isDummy = true;
         }
@@ -85,13 +85,6 @@
         if (!feature.dummy) {
           this.indexCache.init();
         }
-<<<<<<< HEAD
-=======
-        else {
-          this.services.init({server: false, blacklist: ['mqBroker', 'writeEngine', 'readEngine', 'notificationCache', 'statsCache']});
-          this.isDummy = true;
-        }
->>>>>>> 4c2617fb
 
         // The funnel controller dispatch messages between the router controller and other controllers
         this.funnel = new FunnelController(this);
