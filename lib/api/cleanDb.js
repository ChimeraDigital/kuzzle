--- conflicted
+++ resolved
@@ -16,14 +16,8 @@
   // @todo : manage internal index properly
   kuzzle.services.list.readEngine.listIndexes(requestObject)
     .then(response => {
-<<<<<<< HEAD
-      requestObject.data.body.indexes = response.data.body.indexes;
+      requestObject.data.body.indexes = response.indexes;
       return kuzzle.pluginsManager.trigger('cleanDb:deleteIndexes', requestObject);
-=======
-      requestObject.data.body.indexes = response.indexes;
-      kuzzle.pluginsManager.trigger('data:deleteIndexes', requestObject);
-      return kuzzle.workerListener.add(requestObject);
->>>>>>> 66915387
     })
     .then(newRequestObject => kuzzle.workerListener.add(newRequestObject))
     .then(() => {
